# Copyright 2020 The StackStorm Authors.
# Copyright 2019 Extreme Networks, Inc.
#
# Licensed under the Apache License, Version 2.0 (the "License");
# you may not use this file except in compliance with the License.
# You may obtain a copy of the License at
#
#     http://www.apache.org/licenses/LICENSE-2.0
#
# Unless required by applicable law or agreed to in writing, software
# distributed under the License is distributed on an "AS IS" BASIS,
# WITHOUT WARRANTIES OR CONDITIONS OF ANY KIND, either express or implied.
# See the License for the specific language governing permissions and
# limitations under the License.

"""
Module for parsing CLI config file.
"""

from __future__ import absolute_import

import logging
import os

from collections import defaultdict

import io

import six
from six.moves.configparser import ConfigParser


__all__ = [
    "CLIConfigParser",
    "ST2_CONFIG_DIRECTORY",
    "ST2_CONFIG_PATH",
    "CONFIG_DEFAULT_VALUES",
]

ST2_CONFIG_DIRECTORY = "~/.st2"
ST2_CONFIG_DIRECTORY = os.path.abspath(os.path.expanduser(ST2_CONFIG_DIRECTORY))

ST2_CONFIG_PATH = os.path.abspath(os.path.join(ST2_CONFIG_DIRECTORY, "config"))

CONFIG_FILE_OPTIONS = {
<<<<<<< HEAD
    'general': {
        'base_url': {
            'type': 'string',
            'default': None
        },
        'api_version': {
            'type': 'string',
            'default': None
        },
        'cacert': {
            'type': 'string',
            'default': None
        },
        'silence_ssl_warnings': {
            'type': 'bool',
            'default': False
        },
        'silence_schema_output': {
            'type': 'bool',
            'default': True
        }
    },
    'cli': {
        'debug': {
            'type': 'bool',
            'default': False
        },
        'cache_token': {
            'type': 'boolean',
            'default': True
        },
        'timezone': {
            'type': 'string',
            'default': 'UTC'
        }
    },
    'credentials': {
        'username': {
            'type': 'string',
            'default': None
        },
        'password': {
            'type': 'string',
            'default': None
        },
        'api_key': {
            'type': 'string',
            'default': None
        },
        'basic_auth': {
            # Basic auth credentials in username:password notation
            'type': 'string',
            'default': None,
        }
=======
    "general": {
        "base_url": {"type": "string", "default": None},
        "api_version": {"type": "string", "default": None},
        "cacert": {"type": "string", "default": None},
        "silence_ssl_warnings": {"type": "bool", "default": False},
        "silence_schema_output": {"type": "bool", "default": True},
>>>>>>> c6872594
    },
    "cli": {
        "debug": {"type": "bool", "default": False},
        "cache_token": {"type": "boolean", "default": True},
        "timezone": {"type": "string", "default": "UTC"},
    },
    "credentials": {
        "username": {"type": "string", "default": None},
        "password": {"type": "string", "default": None},
        "api_key": {"type": "string", "default": None},
    },
    "api": {"url": {"type": "string", "default": None}},
    "auth": {"url": {"type": "string", "default": None}},
    "stream": {"url": {"type": "string", "default": None}},
}

CONFIG_DEFAULT_VALUES = {}

for section, keys in six.iteritems(CONFIG_FILE_OPTIONS):
    CONFIG_DEFAULT_VALUES[section] = {}

    for key, options in six.iteritems(keys):
        default_value = options["default"]
        CONFIG_DEFAULT_VALUES[section][key] = default_value


class CLIConfigParser(object):
    def __init__(
        self,
        config_file_path,
        validate_config_exists=True,
        validate_config_permissions=True,
        log=None,
    ):
        if validate_config_exists and not os.path.isfile(config_file_path):
            raise ValueError('Config file "%s" doesn\'t exist')

        if log is None:
            log = logging.getLogger(__name__)
            logging.basicConfig()

        self.config_file_path = config_file_path
        self.validate_config_permissions = validate_config_permissions
        self.LOG = log

    def parse(self):
        """
        Parse the config and return a dict with the parsed values.

        :rtype: ``dict``
        """
        result = defaultdict(dict)

        if not os.path.isfile(self.config_file_path):
            # Config doesn't exist, return the default values
            return CONFIG_DEFAULT_VALUES

        config_dir_path = os.path.dirname(self.config_file_path)

        if self.validate_config_permissions:
            # Make sure the directory permissions == 0o770
            if bool(os.stat(config_dir_path).st_mode & 0o7):
                self.LOG.warn(
                    "The StackStorm configuration directory permissions are "
                    "insecure (too permissive): others have access."
                )

            # Make sure the setgid bit is set on the directory
            if not bool(os.stat(config_dir_path).st_mode & 0o2000):
                self.LOG.info(
                    "The SGID bit is not set on the StackStorm configuration "
                    "directory."
                )

            # Make sure the file permissions == 0o660
            if bool(os.stat(self.config_file_path).st_mode & 0o7):
                self.LOG.warn(
                    "The StackStorm configuration file permissions are "
                    "insecure: others have access."
                )

        config = ConfigParser()
        with io.open(self.config_file_path, "r", encoding="utf8") as fp:
            config.readfp(fp)

        for section, keys in six.iteritems(CONFIG_FILE_OPTIONS):
            for key, options in six.iteritems(keys):
                key_type = options["type"]
                key_default_value = options["default"]

                if config.has_option(section, key):
                    if key_type in ["str", "string"]:
                        get_func = config.get
                    elif key_type in ["int", "integer"]:
                        get_func = config.getint
                    elif key_type in ["float"]:
                        get_func = config.getfloat
                    elif key_type in ["bool", "boolean"]:
                        get_func = config.getboolean
                    else:
                        msg = 'Invalid type "%s" for option "%s"' % (key_type, key)
                        raise ValueError(msg)

                    value = get_func(section, key)
                    result[section][key] = value
                else:
                    result[section][key] = key_default_value

        return dict(result)<|MERGE_RESOLUTION|>--- conflicted
+++ resolved
@@ -43,69 +43,12 @@
 ST2_CONFIG_PATH = os.path.abspath(os.path.join(ST2_CONFIG_DIRECTORY, "config"))
 
 CONFIG_FILE_OPTIONS = {
-<<<<<<< HEAD
-    'general': {
-        'base_url': {
-            'type': 'string',
-            'default': None
-        },
-        'api_version': {
-            'type': 'string',
-            'default': None
-        },
-        'cacert': {
-            'type': 'string',
-            'default': None
-        },
-        'silence_ssl_warnings': {
-            'type': 'bool',
-            'default': False
-        },
-        'silence_schema_output': {
-            'type': 'bool',
-            'default': True
-        }
-    },
-    'cli': {
-        'debug': {
-            'type': 'bool',
-            'default': False
-        },
-        'cache_token': {
-            'type': 'boolean',
-            'default': True
-        },
-        'timezone': {
-            'type': 'string',
-            'default': 'UTC'
-        }
-    },
-    'credentials': {
-        'username': {
-            'type': 'string',
-            'default': None
-        },
-        'password': {
-            'type': 'string',
-            'default': None
-        },
-        'api_key': {
-            'type': 'string',
-            'default': None
-        },
-        'basic_auth': {
-            # Basic auth credentials in username:password notation
-            'type': 'string',
-            'default': None,
-        }
-=======
     "general": {
         "base_url": {"type": "string", "default": None},
         "api_version": {"type": "string", "default": None},
         "cacert": {"type": "string", "default": None},
         "silence_ssl_warnings": {"type": "bool", "default": False},
         "silence_schema_output": {"type": "bool", "default": True},
->>>>>>> c6872594
     },
     "cli": {
         "debug": {"type": "bool", "default": False},
@@ -116,6 +59,11 @@
         "username": {"type": "string", "default": None},
         "password": {"type": "string", "default": None},
         "api_key": {"type": "string", "default": None},
+        "basic_auth": {
+            # Basic auth credentials in username:password notation
+            "type": "string",
+            "default": None,
+        },
     },
     "api": {"url": {"type": "string", "default": None}},
     "auth": {"url": {"type": "string", "default": None}},
