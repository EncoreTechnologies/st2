--- conflicted
+++ resolved
@@ -252,23 +252,17 @@
         )
 
         self.parser.add_argument(
-<<<<<<< HEAD
-            '--basic-auth',
-            action='store',
-            dest='basic_auth',
-            default=None,
-            help='Optional additional basic auth credentials used to authenticate'
-        )
-
-        self.parser.add_argument(
-            '--config-file',
-            action='store',
-            dest='config_file',
-=======
+            "--basic-auth",
+            action="store",
+            dest="basic_auth",
+            default=None,
+            help="Optional additional basic auth credentials used to authenticate",
+        )
+
+        self.parser.add_argument(
             "--config-file",
             action="store",
             dest="config_file",
->>>>>>> c6872594
             default=None,
             help="Path to the CLI config file",
         )
