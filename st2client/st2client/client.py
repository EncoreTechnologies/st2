--- conflicted
+++ resolved
@@ -75,7 +75,6 @@
 
         # Instantiate resource managers and assign appropriate API endpoint.
         self.managers = dict()
-<<<<<<< HEAD
         self.managers['Token'] = ResourceManager(
             models.Token, self.endpoints['auth'], cacert=self.cacert, debug=self.debug)
         self.managers['RunnerType'] = ResourceManager(
@@ -84,6 +83,10 @@
             models.Action, self.endpoints['api'], cacert=self.cacert, debug=self.debug)
         self.managers['LiveAction'] = LiveActionResourceManager(
             models.LiveAction, self.endpoints['api'], cacert=self.cacert, debug=self.debug)
+        self.managers['Policy'] = ResourceManager(
+            models.Policy, self.endpoints['api'], cacert=self.cacert, debug=self.debug)
+        self.managers['PolicyType'] = ResourceManager(
+            models.PolicyType, self.endpoints['api'], cacert=self.cacert, debug=self.debug)
         self.managers['Rule'] = ResourceManager(
             models.Rule, self.endpoints['api'], cacert=self.cacert, debug=self.debug)
         self.managers['Sensor'] = ResourceManager(
@@ -95,43 +98,6 @@
         self.managers['KeyValuePair'] = ResourceManager(
             models.KeyValuePair, self.endpoints['api'], cacert=self.cacert, debug=self.debug)
         self.managers['Webhook'] = ResourceManager(
-=======
-
-        self.managers['Action'] = models.ResourceManager(
-            models.Action, self.endpoints['api'], cacert=self.cacert, debug=self.debug)
-
-        self.managers['KeyValuePair'] = models.ResourceManager(
-            models.KeyValuePair, self.endpoints['api'], cacert=self.cacert, debug=self.debug)
-
-        self.managers['LiveAction'] = models.ResourceManager(
-            models.LiveAction, self.endpoints['api'], cacert=self.cacert, debug=self.debug)
-
-        self.managers['Policy'] = models.ResourceManager(
-            models.Policy, self.endpoints['api'], cacert=self.cacert, debug=self.debug)
-
-        self.managers['PolicyType'] = models.ResourceManager(
-            models.PolicyType, self.endpoints['api'], cacert=self.cacert, debug=self.debug)
-
-        self.managers['Rule'] = models.ResourceManager(
-            models.Rule, self.endpoints['api'], cacert=self.cacert, debug=self.debug)
-
-        self.managers['RunnerType'] = models.ResourceManager(
-            models.RunnerType, self.endpoints['api'], cacert=self.cacert, debug=self.debug)
-
-        self.managers['Sensor'] = models.ResourceManager(
-            models.Sensor, self.endpoints['api'], cacert=self.cacert, debug=self.debug)
-
-        self.managers['Token'] = models.ResourceManager(
-            models.Token, self.endpoints['auth'], cacert=self.cacert, debug=self.debug)
-
-        self.managers['TriggerType'] = models.ResourceManager(
-            models.TriggerType, self.endpoints['api'], cacert=self.cacert, debug=self.debug)
-
-        self.managers['Trigger'] = models.ResourceManager(
-            models.Trigger, self.endpoints['api'], cacert=self.cacert, debug=self.debug)
-
-        self.managers['Webhook'] = models.ResourceManager(
->>>>>>> 00833c05
             models.Webhook, self.endpoints['api'], cacert=self.cacert, debug=self.debug)
 
     @property
