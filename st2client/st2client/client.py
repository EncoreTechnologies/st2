# Copyright 2020 The StackStorm Authors.
# Copyright 2019 Extreme Networks, Inc.
#
# Licensed under the Apache License, Version 2.0 (the "License");
# you may not use this file except in compliance with the License.
# You may obtain a copy of the License at
#
#     http://www.apache.org/licenses/LICENSE-2.0
#
# Unless required by applicable law or agreed to in writing, software
# distributed under the License is distributed on an "AS IS" BASIS,
# WITHOUT WARRANTIES OR CONDITIONS OF ANY KIND, either express or implied.
# See the License for the specific language governing permissions and
# limitations under the License.

from __future__ import absolute_import

import os
import logging
import warnings

import six

from st2client import models
from st2client.utils import httpclient
from st2client.models.core import ResourceManager
from st2client.models.core import ActionAliasResourceManager
from st2client.models.core import ActionAliasExecutionManager
from st2client.models.core import ActionResourceManager
from st2client.models.core import ExecutionResourceManager
from st2client.models.core import InquiryResourceManager
from st2client.models.core import TriggerInstanceResourceManager
from st2client.models.core import PackResourceManager
from st2client.models.core import ConfigManager
from st2client.models.core import WebhookManager
from st2client.models.core import StreamManager
from st2client.models.core import WorkflowManager
from st2client.models.core import ServiceRegistryGroupsManager
from st2client.models.core import ServiceRegistryMembersManager
from st2client.models.core import add_auth_token_to_kwargs_from_env


LOG = logging.getLogger(__name__)

# Default values for the options not explicitly specified by the user
DEFAULT_API_PORT = 9101
DEFAULT_AUTH_PORT = 9100
DEFAULT_STREAM_PORT = 9102

DEFAULT_BASE_URL = "http://127.0.0.1"
DEFAULT_API_VERSION = "v1"


class Client(object):
<<<<<<< HEAD
    def __init__(self, base_url=None, auth_url=None, api_url=None, stream_url=None,
                 api_version=None, cacert=None, debug=False, token=None, api_key=None,
                 basic_auth=None):
=======
    def __init__(
        self,
        base_url=None,
        auth_url=None,
        api_url=None,
        stream_url=None,
        api_version=None,
        cacert=None,
        debug=False,
        token=None,
        api_key=None,
    ):
>>>>>>> c6872594
        # Get CLI options. If not given, then try to get it from the environment.
        self.endpoints = dict()

        # Populate the endpoints
        if base_url:
            self.endpoints["base"] = base_url
        else:
            self.endpoints["base"] = os.environ.get("ST2_BASE_URL", DEFAULT_BASE_URL)

        api_version = api_version or os.environ.get(
            "ST2_API_VERSION", DEFAULT_API_VERSION
        )

        self.endpoints["exp"] = "%s:%s/%s" % (
            self.endpoints["base"],
            DEFAULT_API_PORT,
            "exp",
        )

        if api_url:
            self.endpoints["api"] = api_url
        else:
            self.endpoints["api"] = os.environ.get(
                "ST2_API_URL",
                "%s:%s/%s" % (self.endpoints["base"], DEFAULT_API_PORT, api_version),
            )

        if auth_url:
            self.endpoints["auth"] = auth_url
        else:
            self.endpoints["auth"] = os.environ.get(
                "ST2_AUTH_URL", "%s:%s" % (self.endpoints["base"], DEFAULT_AUTH_PORT)
            )

        if stream_url:
            self.endpoints["stream"] = stream_url
        else:
            self.endpoints["stream"] = os.environ.get(
                "ST2_STREAM_URL",
                "%s:%s/%s" % (self.endpoints["base"], DEFAULT_STREAM_PORT, api_version),
            )

        if cacert is not None:
            self.cacert = cacert
        else:
            self.cacert = os.environ.get("ST2_CACERT", None)

        # Note: boolean is also a valid value for "cacert"
        is_cacert_string = isinstance(self.cacert, six.string_types)
        if self.cacert and is_cacert_string and not os.path.isfile(self.cacert):
            raise ValueError('CA cert file "%s" does not exist.' % (self.cacert))

        self.debug = debug

        # Note: This is a nasty hack for now, but we need to get rid of the decrator abuse
        if token:
            os.environ["ST2_AUTH_TOKEN"] = token

        self.token = token

        if api_key:
            os.environ["ST2_API_KEY"] = api_key

        self.api_key = api_key

        if basic_auth:
            if len(basic_auth.split(":")) != 2:
                raise ValueError("basic_auth config options needs to be in the "
                                "username:password notation")

            self.basic_auth = tuple(basic_auth.split(":"))
        else:
            self.basic_auth = None

        # Instantiate resource managers and assign appropriate API endpoint.
        self.managers = dict()
<<<<<<< HEAD
        self.managers['Token'] = ResourceManager(
            models.Token, self.endpoints['auth'], cacert=self.cacert, debug=self.debug,
            basic_auth=self.basic_auth)
        self.managers['RunnerType'] = ResourceManager(
            models.RunnerType, self.endpoints['api'], cacert=self.cacert, debug=self.debug,
            basic_auth=self.basic_auth)
        self.managers['Action'] = ActionResourceManager(
            models.Action, self.endpoints['api'], cacert=self.cacert, debug=self.debug,
            basic_auth=self.basic_auth)
        self.managers['ActionAlias'] = ActionAliasResourceManager(
            models.ActionAlias, self.endpoints['api'], cacert=self.cacert, debug=self.debug,
            basic_auth=self.basic_auth)
        self.managers['ActionAliasExecution'] = ActionAliasExecutionManager(
            models.ActionAliasExecution, self.endpoints['api'],
            cacert=self.cacert, debug=self.debug,
            basic_auth=self.basic_auth)
        self.managers['ApiKey'] = ResourceManager(
            models.ApiKey, self.endpoints['api'], cacert=self.cacert, debug=self.debug,
            basic_auth=self.basic_auth)
        self.managers['Config'] = ConfigManager(
            models.Config, self.endpoints['api'], cacert=self.cacert, debug=self.debug,
            basic_auth=self.basic_auth)
        self.managers['ConfigSchema'] = ResourceManager(
            models.ConfigSchema, self.endpoints['api'], cacert=self.cacert, debug=self.debug,
            basic_auth=self.basic_auth)
        self.managers['Execution'] = ExecutionResourceManager(
            models.Execution, self.endpoints['api'], cacert=self.cacert, debug=self.debug,
            basic_auth=self.basic_auth)
        # NOTE: LiveAction has been deprecated in favor of Execution. It will be left here for
        # backward compatibility reasons until v3.2.0
        self.managers['LiveAction'] = self.managers['Execution']
        self.managers['Inquiry'] = InquiryResourceManager(
            models.Inquiry, self.endpoints['api'], cacert=self.cacert, debug=self.debug,
            basic_auth=self.basic_auth)
        self.managers['Pack'] = PackResourceManager(
            models.Pack, self.endpoints['api'], cacert=self.cacert, debug=self.debug,
            basic_auth=self.basic_auth)
        self.managers['Policy'] = ResourceManager(
            models.Policy, self.endpoints['api'], cacert=self.cacert, debug=self.debug,
            basic_auth=self.basic_auth)
        self.managers['PolicyType'] = ResourceManager(
            models.PolicyType, self.endpoints['api'], cacert=self.cacert, debug=self.debug,
            basic_auth=self.basic_auth)
        self.managers['Rule'] = ResourceManager(
            models.Rule, self.endpoints['api'], cacert=self.cacert, debug=self.debug,
            basic_auth=self.basic_auth)
        self.managers['Sensor'] = ResourceManager(
            models.Sensor, self.endpoints['api'], cacert=self.cacert, debug=self.debug,
            basic_auth=self.basic_auth)
        self.managers['TriggerType'] = ResourceManager(
            models.TriggerType, self.endpoints['api'], cacert=self.cacert, debug=self.debug,
            basic_auth=self.basic_auth)
        self.managers['Trigger'] = ResourceManager(
            models.Trigger, self.endpoints['api'], cacert=self.cacert, debug=self.debug,
            basic_auth=self.basic_auth)
        self.managers['TriggerInstance'] = TriggerInstanceResourceManager(
            models.TriggerInstance, self.endpoints['api'], cacert=self.cacert, debug=self.debug,
            basic_auth=self.basic_auth)
        self.managers['KeyValuePair'] = ResourceManager(
            models.KeyValuePair, self.endpoints['api'], cacert=self.cacert, debug=self.debug,
            basic_auth=self.basic_auth)
        self.managers['Webhook'] = WebhookManager(
            models.Webhook, self.endpoints['api'], cacert=self.cacert, debug=self.debug,
            basic_auth=self.basic_auth)
        self.managers['Timer'] = ResourceManager(
            models.Timer, self.endpoints['api'], cacert=self.cacert, debug=self.debug,
            basic_auth=self.basic_auth)
        self.managers['Trace'] = ResourceManager(
            models.Trace, self.endpoints['api'], cacert=self.cacert, debug=self.debug,
            basic_auth=self.basic_auth)
        self.managers['RuleEnforcement'] = ResourceManager(
            models.RuleEnforcement, self.endpoints['api'], cacert=self.cacert, debug=self.debug,
            basic_auth=self.basic_auth)
        self.managers['Stream'] = StreamManager(
            self.endpoints['stream'], cacert=self.cacert, debug=self.debug,
            basic_auth=self.basic_auth)
        self.managers['Workflow'] = WorkflowManager(
            self.endpoints['api'], cacert=self.cacert, debug=self.debug,
            basic_auth=self.basic_auth)

        # Service Registry
        self.managers['ServiceRegistryGroups'] = ServiceRegistryGroupsManager(
            models.ServiceRegistryGroup, self.endpoints['api'], cacert=self.cacert,
            debug=self.debug, basic_auth=self.basic_auth)

        self.managers['ServiceRegistryMembers'] = ServiceRegistryMembersManager(
            models.ServiceRegistryMember, self.endpoints['api'], cacert=self.cacert,
            debug=self.debug, basic_auth=self.basic_auth)

        # RBAC
        self.managers['Role'] = ResourceManager(
            models.Role, self.endpoints['api'], cacert=self.cacert, debug=self.debug,
            basic_auth=self.basic_auth)
        self.managers['UserRoleAssignment'] = ResourceManager(
            models.UserRoleAssignment, self.endpoints['api'], cacert=self.cacert, debug=self.debug,
            basic_auth=self.basic_auth)
=======
        self.managers["Token"] = ResourceManager(
            models.Token, self.endpoints["auth"], cacert=self.cacert, debug=self.debug
        )
        self.managers["RunnerType"] = ResourceManager(
            models.RunnerType,
            self.endpoints["api"],
            cacert=self.cacert,
            debug=self.debug,
        )
        self.managers["Action"] = ActionResourceManager(
            models.Action, self.endpoints["api"], cacert=self.cacert, debug=self.debug
        )
        self.managers["ActionAlias"] = ActionAliasResourceManager(
            models.ActionAlias,
            self.endpoints["api"],
            cacert=self.cacert,
            debug=self.debug,
        )
        self.managers["ActionAliasExecution"] = ActionAliasExecutionManager(
            models.ActionAliasExecution,
            self.endpoints["api"],
            cacert=self.cacert,
            debug=self.debug,
        )
        self.managers["ApiKey"] = ResourceManager(
            models.ApiKey, self.endpoints["api"], cacert=self.cacert, debug=self.debug
        )
        self.managers["Config"] = ConfigManager(
            models.Config, self.endpoints["api"], cacert=self.cacert, debug=self.debug
        )
        self.managers["ConfigSchema"] = ResourceManager(
            models.ConfigSchema,
            self.endpoints["api"],
            cacert=self.cacert,
            debug=self.debug,
        )
        self.managers["Execution"] = ExecutionResourceManager(
            models.Execution,
            self.endpoints["api"],
            cacert=self.cacert,
            debug=self.debug,
        )
        # NOTE: LiveAction has been deprecated in favor of Execution. It will be left here for
        # backward compatibility reasons until v3.2.0
        self.managers["LiveAction"] = self.managers["Execution"]
        self.managers["Inquiry"] = InquiryResourceManager(
            models.Inquiry, self.endpoints["api"], cacert=self.cacert, debug=self.debug
        )
        self.managers["Pack"] = PackResourceManager(
            models.Pack, self.endpoints["api"], cacert=self.cacert, debug=self.debug
        )
        self.managers["Policy"] = ResourceManager(
            models.Policy, self.endpoints["api"], cacert=self.cacert, debug=self.debug
        )
        self.managers["PolicyType"] = ResourceManager(
            models.PolicyType,
            self.endpoints["api"],
            cacert=self.cacert,
            debug=self.debug,
        )
        self.managers["Rule"] = ResourceManager(
            models.Rule, self.endpoints["api"], cacert=self.cacert, debug=self.debug
        )
        self.managers["Sensor"] = ResourceManager(
            models.Sensor, self.endpoints["api"], cacert=self.cacert, debug=self.debug
        )
        self.managers["TriggerType"] = ResourceManager(
            models.TriggerType,
            self.endpoints["api"],
            cacert=self.cacert,
            debug=self.debug,
        )
        self.managers["Trigger"] = ResourceManager(
            models.Trigger, self.endpoints["api"], cacert=self.cacert, debug=self.debug
        )
        self.managers["TriggerInstance"] = TriggerInstanceResourceManager(
            models.TriggerInstance,
            self.endpoints["api"],
            cacert=self.cacert,
            debug=self.debug,
        )
        self.managers["KeyValuePair"] = ResourceManager(
            models.KeyValuePair,
            self.endpoints["api"],
            cacert=self.cacert,
            debug=self.debug,
        )
        self.managers["Webhook"] = WebhookManager(
            models.Webhook, self.endpoints["api"], cacert=self.cacert, debug=self.debug
        )
        self.managers["Timer"] = ResourceManager(
            models.Timer, self.endpoints["api"], cacert=self.cacert, debug=self.debug
        )
        self.managers["Trace"] = ResourceManager(
            models.Trace, self.endpoints["api"], cacert=self.cacert, debug=self.debug
        )
        self.managers["RuleEnforcement"] = ResourceManager(
            models.RuleEnforcement,
            self.endpoints["api"],
            cacert=self.cacert,
            debug=self.debug,
        )
        self.managers["Stream"] = StreamManager(
            self.endpoints["stream"], cacert=self.cacert, debug=self.debug
        )
        self.managers["Workflow"] = WorkflowManager(
            self.endpoints["api"], cacert=self.cacert, debug=self.debug
        )

        # Service Registry
        self.managers["ServiceRegistryGroups"] = ServiceRegistryGroupsManager(
            models.ServiceRegistryGroup,
            self.endpoints["api"],
            cacert=self.cacert,
            debug=self.debug,
        )

        self.managers["ServiceRegistryMembers"] = ServiceRegistryMembersManager(
            models.ServiceRegistryMember,
            self.endpoints["api"],
            cacert=self.cacert,
            debug=self.debug,
        )

        # RBAC
        self.managers["Role"] = ResourceManager(
            models.Role, self.endpoints["api"], cacert=self.cacert, debug=self.debug
        )
        self.managers["UserRoleAssignment"] = ResourceManager(
            models.UserRoleAssignment,
            self.endpoints["api"],
            cacert=self.cacert,
            debug=self.debug,
        )
>>>>>>> c6872594

    @add_auth_token_to_kwargs_from_env
    def get_user_info(self, **kwargs):
        """
        Retrieve information about the current user which is authenticated against StackStorm API.

        :rtype: ``dict``
        """
<<<<<<< HEAD
        url = '/user'
        client = httpclient.HTTPClient(root=self.endpoints['api'], cacert=self.cacert,
                                       debug=self.debug, basic_auth=self.basic_auth)
=======
        url = "/user"
        client = httpclient.HTTPClient(
            root=self.endpoints["api"], cacert=self.cacert, debug=self.debug
        )
>>>>>>> c6872594
        response = client.get(url=url, **kwargs)

        if response.status_code != 200:
            ResourceManager.handle_error(response)

        return response.json()

    @property
    def actions(self):
        return self.managers["Action"]

    @property
    def apikeys(self):
        return self.managers["ApiKey"]

    @property
    def keys(self):
        return self.managers["KeyValuePair"]

    @property
    def executions(self):
        return self.managers["Execution"]

    # NOTE: LiveAction has been deprecated in favor of Execution. It will be left here for
    # backward compatibility reasons until v3.2.0
    @property
    def liveactions(self):
        warnings.warn(
            (
                "st2client.liveactions has been renamed to st2client.executions, please "
                "update your code"
            ),
            DeprecationWarning,
        )
        return self.executions

    @property
    def inquiries(self):
        return self.managers["Inquiry"]

    @property
    def packs(self):
        return self.managers["Pack"]

    @property
    def policies(self):
        return self.managers["Policy"]

    @property
    def policytypes(self):
        return self.managers["PolicyType"]

    @property
    def rules(self):
        return self.managers["Rule"]

    @property
    def runners(self):
        return self.managers["RunnerType"]

    @property
    def sensors(self):
        return self.managers["Sensor"]

    @property
    def tokens(self):
        return self.managers["Token"]

    @property
    def triggertypes(self):
        return self.managers["TriggerType"]

    @property
    def triggerinstances(self):
        return self.managers["TriggerInstance"]

    @property
    def trace(self):
        return self.managers["Trace"]

    @property
    def ruleenforcements(self):
        return self.managers["RuleEnforcement"]

    @property
    def webhooks(self):
        return self.managers["Webhook"]

    @property
    def workflows(self):
        return self.managers["Workflow"]<|MERGE_RESOLUTION|>--- conflicted
+++ resolved
@@ -52,11 +52,6 @@
 
 
 class Client(object):
-<<<<<<< HEAD
-    def __init__(self, base_url=None, auth_url=None, api_url=None, stream_url=None,
-                 api_version=None, cacert=None, debug=False, token=None, api_key=None,
-                 basic_auth=None):
-=======
     def __init__(
         self,
         base_url=None,
@@ -68,8 +63,8 @@
         debug=False,
         token=None,
         api_key=None,
+        basic_auth=None,
     ):
->>>>>>> c6872594
         # Get CLI options. If not given, then try to get it from the environment.
         self.endpoints = dict()
 
@@ -137,8 +132,10 @@
 
         if basic_auth:
             if len(basic_auth.split(":")) != 2:
-                raise ValueError("basic_auth config options needs to be in the "
-                                "username:password notation")
+                raise ValueError(
+                    "basic_auth config options needs to be in the "
+                    "username:password notation"
+                )
 
             self.basic_auth = tuple(basic_auth.split(":"))
         else:
@@ -146,211 +143,181 @@
 
         # Instantiate resource managers and assign appropriate API endpoint.
         self.managers = dict()
-<<<<<<< HEAD
-        self.managers['Token'] = ResourceManager(
-            models.Token, self.endpoints['auth'], cacert=self.cacert, debug=self.debug,
-            basic_auth=self.basic_auth)
-        self.managers['RunnerType'] = ResourceManager(
-            models.RunnerType, self.endpoints['api'], cacert=self.cacert, debug=self.debug,
-            basic_auth=self.basic_auth)
-        self.managers['Action'] = ActionResourceManager(
-            models.Action, self.endpoints['api'], cacert=self.cacert, debug=self.debug,
-            basic_auth=self.basic_auth)
-        self.managers['ActionAlias'] = ActionAliasResourceManager(
-            models.ActionAlias, self.endpoints['api'], cacert=self.cacert, debug=self.debug,
-            basic_auth=self.basic_auth)
-        self.managers['ActionAliasExecution'] = ActionAliasExecutionManager(
-            models.ActionAliasExecution, self.endpoints['api'],
-            cacert=self.cacert, debug=self.debug,
-            basic_auth=self.basic_auth)
-        self.managers['ApiKey'] = ResourceManager(
-            models.ApiKey, self.endpoints['api'], cacert=self.cacert, debug=self.debug,
-            basic_auth=self.basic_auth)
-        self.managers['Config'] = ConfigManager(
-            models.Config, self.endpoints['api'], cacert=self.cacert, debug=self.debug,
-            basic_auth=self.basic_auth)
-        self.managers['ConfigSchema'] = ResourceManager(
-            models.ConfigSchema, self.endpoints['api'], cacert=self.cacert, debug=self.debug,
-            basic_auth=self.basic_auth)
-        self.managers['Execution'] = ExecutionResourceManager(
-            models.Execution, self.endpoints['api'], cacert=self.cacert, debug=self.debug,
-            basic_auth=self.basic_auth)
-        # NOTE: LiveAction has been deprecated in favor of Execution. It will be left here for
-        # backward compatibility reasons until v3.2.0
-        self.managers['LiveAction'] = self.managers['Execution']
-        self.managers['Inquiry'] = InquiryResourceManager(
-            models.Inquiry, self.endpoints['api'], cacert=self.cacert, debug=self.debug,
-            basic_auth=self.basic_auth)
-        self.managers['Pack'] = PackResourceManager(
-            models.Pack, self.endpoints['api'], cacert=self.cacert, debug=self.debug,
-            basic_auth=self.basic_auth)
-        self.managers['Policy'] = ResourceManager(
-            models.Policy, self.endpoints['api'], cacert=self.cacert, debug=self.debug,
-            basic_auth=self.basic_auth)
-        self.managers['PolicyType'] = ResourceManager(
-            models.PolicyType, self.endpoints['api'], cacert=self.cacert, debug=self.debug,
-            basic_auth=self.basic_auth)
-        self.managers['Rule'] = ResourceManager(
-            models.Rule, self.endpoints['api'], cacert=self.cacert, debug=self.debug,
-            basic_auth=self.basic_auth)
-        self.managers['Sensor'] = ResourceManager(
-            models.Sensor, self.endpoints['api'], cacert=self.cacert, debug=self.debug,
-            basic_auth=self.basic_auth)
-        self.managers['TriggerType'] = ResourceManager(
-            models.TriggerType, self.endpoints['api'], cacert=self.cacert, debug=self.debug,
-            basic_auth=self.basic_auth)
-        self.managers['Trigger'] = ResourceManager(
-            models.Trigger, self.endpoints['api'], cacert=self.cacert, debug=self.debug,
-            basic_auth=self.basic_auth)
-        self.managers['TriggerInstance'] = TriggerInstanceResourceManager(
-            models.TriggerInstance, self.endpoints['api'], cacert=self.cacert, debug=self.debug,
-            basic_auth=self.basic_auth)
-        self.managers['KeyValuePair'] = ResourceManager(
-            models.KeyValuePair, self.endpoints['api'], cacert=self.cacert, debug=self.debug,
-            basic_auth=self.basic_auth)
-        self.managers['Webhook'] = WebhookManager(
-            models.Webhook, self.endpoints['api'], cacert=self.cacert, debug=self.debug,
-            basic_auth=self.basic_auth)
-        self.managers['Timer'] = ResourceManager(
-            models.Timer, self.endpoints['api'], cacert=self.cacert, debug=self.debug,
-            basic_auth=self.basic_auth)
-        self.managers['Trace'] = ResourceManager(
-            models.Trace, self.endpoints['api'], cacert=self.cacert, debug=self.debug,
-            basic_auth=self.basic_auth)
-        self.managers['RuleEnforcement'] = ResourceManager(
-            models.RuleEnforcement, self.endpoints['api'], cacert=self.cacert, debug=self.debug,
-            basic_auth=self.basic_auth)
-        self.managers['Stream'] = StreamManager(
-            self.endpoints['stream'], cacert=self.cacert, debug=self.debug,
-            basic_auth=self.basic_auth)
-        self.managers['Workflow'] = WorkflowManager(
-            self.endpoints['api'], cacert=self.cacert, debug=self.debug,
-            basic_auth=self.basic_auth)
-
-        # Service Registry
-        self.managers['ServiceRegistryGroups'] = ServiceRegistryGroupsManager(
-            models.ServiceRegistryGroup, self.endpoints['api'], cacert=self.cacert,
-            debug=self.debug, basic_auth=self.basic_auth)
-
-        self.managers['ServiceRegistryMembers'] = ServiceRegistryMembersManager(
-            models.ServiceRegistryMember, self.endpoints['api'], cacert=self.cacert,
-            debug=self.debug, basic_auth=self.basic_auth)
-
-        # RBAC
-        self.managers['Role'] = ResourceManager(
-            models.Role, self.endpoints['api'], cacert=self.cacert, debug=self.debug,
-            basic_auth=self.basic_auth)
-        self.managers['UserRoleAssignment'] = ResourceManager(
-            models.UserRoleAssignment, self.endpoints['api'], cacert=self.cacert, debug=self.debug,
-            basic_auth=self.basic_auth)
-=======
         self.managers["Token"] = ResourceManager(
-            models.Token, self.endpoints["auth"], cacert=self.cacert, debug=self.debug
+            models.Token,
+            self.endpoints["auth"],
+            cacert=self.cacert,
+            debug=self.debug,
+            basic_auth=self.basic_auth,
         )
         self.managers["RunnerType"] = ResourceManager(
             models.RunnerType,
             self.endpoints["api"],
             cacert=self.cacert,
             debug=self.debug,
+            basic_auth=self.basic_auth,
         )
         self.managers["Action"] = ActionResourceManager(
-            models.Action, self.endpoints["api"], cacert=self.cacert, debug=self.debug
+            models.Action,
+            self.endpoints["api"],
+            cacert=self.cacert,
+            debug=self.debug,
+            basic_auth=self.basic_auth,
         )
         self.managers["ActionAlias"] = ActionAliasResourceManager(
             models.ActionAlias,
             self.endpoints["api"],
             cacert=self.cacert,
             debug=self.debug,
+            basic_auth=self.basic_auth,
         )
         self.managers["ActionAliasExecution"] = ActionAliasExecutionManager(
             models.ActionAliasExecution,
             self.endpoints["api"],
             cacert=self.cacert,
             debug=self.debug,
+            basic_auth=self.basic_auth,
         )
         self.managers["ApiKey"] = ResourceManager(
-            models.ApiKey, self.endpoints["api"], cacert=self.cacert, debug=self.debug
+            models.ApiKey,
+            self.endpoints["api"],
+            cacert=self.cacert,
+            debug=self.debug,
+            basic_auth=self.basic_auth,
         )
         self.managers["Config"] = ConfigManager(
-            models.Config, self.endpoints["api"], cacert=self.cacert, debug=self.debug
+            models.Config,
+            self.endpoints["api"],
+            cacert=self.cacert,
+            debug=self.debug,
+            basic_auth=self.basic_auth,
         )
         self.managers["ConfigSchema"] = ResourceManager(
             models.ConfigSchema,
             self.endpoints["api"],
             cacert=self.cacert,
             debug=self.debug,
+            basic_auth=self.basic_auth,
         )
         self.managers["Execution"] = ExecutionResourceManager(
             models.Execution,
             self.endpoints["api"],
             cacert=self.cacert,
             debug=self.debug,
+            basic_auth=self.basic_auth,
         )
         # NOTE: LiveAction has been deprecated in favor of Execution. It will be left here for
         # backward compatibility reasons until v3.2.0
         self.managers["LiveAction"] = self.managers["Execution"]
         self.managers["Inquiry"] = InquiryResourceManager(
-            models.Inquiry, self.endpoints["api"], cacert=self.cacert, debug=self.debug
+            models.Inquiry,
+            self.endpoints["api"],
+            cacert=self.cacert,
+            debug=self.debug,
+            basic_auth=self.basic_auth,
         )
         self.managers["Pack"] = PackResourceManager(
-            models.Pack, self.endpoints["api"], cacert=self.cacert, debug=self.debug
+            models.Pack,
+            self.endpoints["api"],
+            cacert=self.cacert,
+            debug=self.debug,
+            basic_auth=self.basic_auth,
         )
         self.managers["Policy"] = ResourceManager(
-            models.Policy, self.endpoints["api"], cacert=self.cacert, debug=self.debug
+            models.Policy,
+            self.endpoints["api"],
+            cacert=self.cacert,
+            debug=self.debug,
+            basic_auth=self.basic_auth,
         )
         self.managers["PolicyType"] = ResourceManager(
             models.PolicyType,
             self.endpoints["api"],
             cacert=self.cacert,
             debug=self.debug,
+            basic_auth=self.basic_auth,
         )
         self.managers["Rule"] = ResourceManager(
-            models.Rule, self.endpoints["api"], cacert=self.cacert, debug=self.debug
+            models.Rule,
+            self.endpoints["api"],
+            cacert=self.cacert,
+            debug=self.debug,
+            basic_auth=self.basic_auth,
         )
         self.managers["Sensor"] = ResourceManager(
-            models.Sensor, self.endpoints["api"], cacert=self.cacert, debug=self.debug
+            models.Sensor,
+            self.endpoints["api"],
+            cacert=self.cacert,
+            debug=self.debug,
+            basic_auth=self.basic_auth,
         )
         self.managers["TriggerType"] = ResourceManager(
             models.TriggerType,
             self.endpoints["api"],
             cacert=self.cacert,
             debug=self.debug,
+            basic_auth=self.basic_auth,
         )
         self.managers["Trigger"] = ResourceManager(
-            models.Trigger, self.endpoints["api"], cacert=self.cacert, debug=self.debug
+            models.Trigger,
+            self.endpoints["api"],
+            cacert=self.cacert,
+            debug=self.debug,
+            basic_auth=self.basic_auth,
         )
         self.managers["TriggerInstance"] = TriggerInstanceResourceManager(
             models.TriggerInstance,
             self.endpoints["api"],
             cacert=self.cacert,
             debug=self.debug,
+            basic_auth=self.basic_auth,
         )
         self.managers["KeyValuePair"] = ResourceManager(
             models.KeyValuePair,
             self.endpoints["api"],
             cacert=self.cacert,
             debug=self.debug,
+            basic_auth=self.basic_auth,
         )
         self.managers["Webhook"] = WebhookManager(
-            models.Webhook, self.endpoints["api"], cacert=self.cacert, debug=self.debug
+            models.Webhook,
+            self.endpoints["api"],
+            cacert=self.cacert,
+            debug=self.debug,
+            basic_auth=self.basic_auth,
         )
         self.managers["Timer"] = ResourceManager(
-            models.Timer, self.endpoints["api"], cacert=self.cacert, debug=self.debug
+            models.Timer,
+            self.endpoints["api"],
+            cacert=self.cacert,
+            debug=self.debug,
+            basic_auth=self.basic_auth,
         )
         self.managers["Trace"] = ResourceManager(
-            models.Trace, self.endpoints["api"], cacert=self.cacert, debug=self.debug
+            models.Trace,
+            self.endpoints["api"],
+            cacert=self.cacert,
+            debug=self.debug,
+            basic_auth=self.basic_auth,
         )
         self.managers["RuleEnforcement"] = ResourceManager(
             models.RuleEnforcement,
             self.endpoints["api"],
             cacert=self.cacert,
             debug=self.debug,
+            basic_auth=self.basic_auth,
         )
         self.managers["Stream"] = StreamManager(
-            self.endpoints["stream"], cacert=self.cacert, debug=self.debug
+            self.endpoints["stream"],
+            cacert=self.cacert,
+            debug=self.debug,
+            basic_auth=self.basic_auth,
         )
         self.managers["Workflow"] = WorkflowManager(
-            self.endpoints["api"], cacert=self.cacert, debug=self.debug
+            self.endpoints["api"],
+            cacert=self.cacert,
+            debug=self.debug,
+            basic_auth=self.basic_auth,
         )
 
         # Service Registry
@@ -359,6 +326,7 @@
             self.endpoints["api"],
             cacert=self.cacert,
             debug=self.debug,
+            basic_auth=self.basic_auth,
         )
 
         self.managers["ServiceRegistryMembers"] = ServiceRegistryMembersManager(
@@ -366,19 +334,24 @@
             self.endpoints["api"],
             cacert=self.cacert,
             debug=self.debug,
+            basic_auth=self.basic_auth,
         )
 
         # RBAC
         self.managers["Role"] = ResourceManager(
-            models.Role, self.endpoints["api"], cacert=self.cacert, debug=self.debug
+            models.Role,
+            self.endpoints["api"],
+            cacert=self.cacert,
+            debug=self.debug,
+            basic_auth=self.basic_auth,
         )
         self.managers["UserRoleAssignment"] = ResourceManager(
             models.UserRoleAssignment,
             self.endpoints["api"],
             cacert=self.cacert,
             debug=self.debug,
-        )
->>>>>>> c6872594
+            basic_auth=self.basic_auth,
+        )
 
     @add_auth_token_to_kwargs_from_env
     def get_user_info(self, **kwargs):
@@ -387,16 +360,13 @@
 
         :rtype: ``dict``
         """
-<<<<<<< HEAD
-        url = '/user'
-        client = httpclient.HTTPClient(root=self.endpoints['api'], cacert=self.cacert,
-                                       debug=self.debug, basic_auth=self.basic_auth)
-=======
         url = "/user"
         client = httpclient.HTTPClient(
-            root=self.endpoints["api"], cacert=self.cacert, debug=self.debug
-        )
->>>>>>> c6872594
+            root=self.endpoints["api"],
+            cacert=self.cacert,
+            debug=self.debug,
+            basic_auth=self.basic_auth,
+        )
         response = client.get(url=url, **kwargs)
 
         if response.status_code != 200:
