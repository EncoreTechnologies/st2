--- conflicted
+++ resolved
@@ -180,15 +180,8 @@
         start_timestamp = calendar.timegm(start_timestamp.timetuple())
         end_timestamp = parse_isotime(end_timestamp)
         end_timestamp = calendar.timegm(end_timestamp.timetuple())
-<<<<<<< HEAD
-        elapsed_seconds = (end_timestamp - start_timestamp)
-
-        instance.status = '%s (%ss elapsed)' % (instance.status, elapsed_seconds)
-=======
-
         elapsed_seconds = end_timestamp - start_timestamp
         instance.status = "%s (%ss elapsed)" % (instance.status, elapsed_seconds)
->>>>>>> 144e51b8
 
     return instance
 
@@ -305,18 +298,11 @@
         "result",
     ]
     attribute_transform_functions = {
-<<<<<<< HEAD
-        'start_timestamp': format_isodate_for_user_timezone,
-        'end_timestamp': format_isodate_for_user_timezone,
-        'parameters': format_parameters,
-        'status': format_status,
-        'log': format_log_items,
-=======
         "start_timestamp": format_isodate_for_user_timezone,
         "end_timestamp": format_isodate_for_user_timezone,
         "parameters": format_parameters,
         "status": format_status,
->>>>>>> 144e51b8
+        "log": format_log_items,
     }
 
     poll_interval = 2  # how often to poll for execution completion when using sync mode
@@ -500,12 +486,6 @@
         action_exec_mgr = self.app.client.managers["Execution"]
 
         instance = execution
-<<<<<<< HEAD
-        options = {'attributes': ['id', 'action.ref', 'parameters', 'status', 'start_timestamp',
-                                  'end_timestamp', 'log']}
-        options['json'] = args.json
-        options['attribute_transform_functions'] = self.attribute_transform_functions
-=======
         options = {
             "attributes": [
                 "id",
@@ -514,11 +494,11 @@
                 "status",
                 "start_timestamp",
                 "end_timestamp",
+                "log",
             ]
         }
         options["json"] = args.json
         options["attribute_transform_functions"] = self.attribute_transform_functions
->>>>>>> 144e51b8
         formatter = execution_formatter.ExecutionResult
 
         kwargs["depth"] = args.depth
@@ -1466,12 +1446,6 @@
 
 
 class ActionExecutionGetCommand(ActionRunCommandMixin, ResourceViewCommand):
-<<<<<<< HEAD
-    display_attributes = ['id', 'action.ref', 'context.user', 'parameters', 'status',
-                          'start_timestamp', 'end_timestamp', 'log', 'result']
-    include_attributes = ['action.ref', 'action.runner_type', 'start_timestamp',
-                          'end_timestamp', 'log']
-=======
     display_attributes = [
         "id",
         "action.ref",
@@ -1480,6 +1454,7 @@
         "status",
         "start_timestamp",
         "end_timestamp",
+        "log",
         "result",
     ]
     include_attributes = [
@@ -1487,8 +1462,8 @@
         "action.runner_type",
         "start_timestamp",
         "end_timestamp",
+        "log",
     ]
->>>>>>> 144e51b8
 
     def __init__(self, resource, *args, **kwargs):
         super(ActionExecutionGetCommand, self).__init__(
@@ -1499,20 +1474,16 @@
             **kwargs,
         )
 
-<<<<<<< HEAD
-        self.parser.add_argument('id',
-                                 help=('ID of the %s.' %
-                                       resource.get_display_name().lower()))
-        self.parser.add_argument('-x',
-                                 dest='exclude_result',
-                                 action='store_true',
-                                 default=False,
-                                 help=('Don\'t retrieve and display the result field'))
-=======
         self.parser.add_argument(
             "id", help=("ID of the %s." % resource.get_display_name().lower())
         )
->>>>>>> 144e51b8
+        self.parser.add_argument(
+            "-x",
+            dest="exclude_result",
+            action="store_true",
+            default=False,
+            help=("Don't retrieve and display the result field"),
+        )
 
         self._add_common_options()
 
