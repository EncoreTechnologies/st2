# Copyright 2020 The StackStorm Authors.
# Copyright 2019 Extreme Networks, Inc.
#
# Licensed under the Apache License, Version 2.0 (the "License");
# you may not use this file except in compliance with the License.
# You may obtain a copy of the License at
#
#     http://www.apache.org/licenses/LICENSE-2.0
#
# Unless required by applicable law or agreed to in writing, software
# distributed under the License is distributed on an "AS IS" BASIS,
# WITHOUT WARRANTIES OR CONDITIONS OF ANY KIND, either express or implied.
# See the License for the specific language governing permissions and
# limitations under the License.

from __future__ import absolute_import

import mock
from mock import call

import st2common
from st2actions.scheduler import handler as scheduling_queue
from st2common.bootstrap.policiesregistrar import register_policy_types
from st2common.constants import action as action_constants
from st2common.models.db.action import LiveActionDB
from st2common.persistence.action import LiveAction
from st2common.persistence.execution_queue import ActionExecutionSchedulingQueue
from st2common.persistence.policy import Policy
from st2common.services import action as action_service
from st2common.services import coordination
from st2common.transport.liveaction import LiveActionPublisher
from st2common.transport.publishers import CUDPublisher
from st2common.bootstrap import runnersregistrar as runners_registrar
from st2tests import ExecutionDbTestCase, EventletTestCase
import st2tests.config as tests_config
from st2tests.fixturesloader import FixturesLoader
from st2tests.mocks.execution import MockExecutionPublisher
from st2tests.mocks.liveaction import MockLiveActionPublisherSchedulingQueueOnly
from st2tests.mocks.runners import runner
from six.moves import range

__all__ = ["ConcurrencyByAttributePolicyTestCase"]

PACK = "generic"
TEST_FIXTURES = {
    "actions": ["action1.yaml", "action2.yaml"],
    "policies": ["policy_3.yaml", "policy_7.yaml"],
}

<<<<<<< HEAD
NON_EMPTY_RESULT = {'data': 'non-empty'}
MOCK_RUN_RETURN_VALUE = (action_constants.LIVEACTION_STATUS_RUNNING, NON_EMPTY_RESULT, None)
=======
NON_EMPTY_RESULT = "non-empty"
MOCK_RUN_RETURN_VALUE = (
    action_constants.LIVEACTION_STATUS_RUNNING,
    NON_EMPTY_RESULT,
    None,
)
>>>>>>> 144e51b8

SCHEDULED_STATES = [
    action_constants.LIVEACTION_STATUS_SCHEDULED,
    action_constants.LIVEACTION_STATUS_RUNNING,
    action_constants.LIVEACTION_STATUS_SUCCEEDED,
]


@mock.patch(
    "st2common.runners.base.get_runner", mock.Mock(return_value=runner.get_runner())
)
@mock.patch(
    "st2actions.container.base.get_runner", mock.Mock(return_value=runner.get_runner())
)
@mock.patch.object(
    CUDPublisher,
    "publish_update",
    mock.MagicMock(side_effect=MockExecutionPublisher.publish_update),
)
@mock.patch.object(CUDPublisher, "publish_create", mock.MagicMock(return_value=None))
class ConcurrencyByAttributePolicyTestCase(EventletTestCase, ExecutionDbTestCase):
    @classmethod
    def setUpClass(cls):
        EventletTestCase.setUpClass()
        ExecutionDbTestCase.setUpClass()

        # Override the coordinator to use the noop driver otherwise the tests will be blocked.
        tests_config.parse_args(coordinator_noop=True)
        coordination.COORDINATOR = None

        # Register runners
        runners_registrar.register_runners()

        # Register common policy types
        register_policy_types(st2common)

        loader = FixturesLoader()
        loader.save_fixtures_to_db(fixtures_pack=PACK, fixtures_dict=TEST_FIXTURES)

    @classmethod
    def tearDownClass(cls):
        # Reset the coordinator.
        coordination.coordinator_teardown(coordination.COORDINATOR)
        coordination.COORDINATOR = None

        super(ConcurrencyByAttributePolicyTestCase, cls).tearDownClass()

    # NOTE: This monkey patch needs to happen again here because during tests for some reason this
    # method gets unpatched (test doing reload() or similar)
    @mock.patch(
        "st2actions.container.base.get_runner",
        mock.Mock(return_value=runner.get_runner()),
    )
    def tearDown(self):
        for liveaction in LiveAction.get_all():
            action_service.update_status(
                liveaction, action_constants.LIVEACTION_STATUS_CANCELED
            )

    @staticmethod
    def _process_scheduling_queue():
        for queued_req in ActionExecutionSchedulingQueue.get_all():
            scheduling_queue.get_handler()._handle_execution(queued_req)

    @mock.patch.object(
        runner.MockActionRunner,
        "run",
        mock.MagicMock(return_value=MOCK_RUN_RETURN_VALUE),
    )
    @mock.patch.object(
        LiveActionPublisher,
        "publish_state",
        mock.MagicMock(
            side_effect=MockLiveActionPublisherSchedulingQueueOnly.publish_state
        ),
    )
    def test_over_threshold_delay_executions(self):
        policy_db = Policy.get_by_ref("wolfpack.action-1.concurrency.attr")
        self.assertGreater(policy_db.parameters["threshold"], 0)
        self.assertIn("actionstr", policy_db.parameters["attributes"])

        # Launch action executions until the expected threshold is reached.
        for i in range(0, policy_db.parameters["threshold"]):
            liveaction = LiveActionDB(
                action="wolfpack.action-1", parameters={"actionstr": "foo"}
            )
            action_service.request(liveaction)

        # Run the scheduler to schedule action executions.
        self._process_scheduling_queue()

        # Check the number of action executions in scheduled state.
        scheduled = [
            item for item in LiveAction.get_all() if item.status in SCHEDULED_STATES
        ]
        self.assertEqual(len(scheduled), policy_db.parameters["threshold"])

        # Assert the correct number of published states and action executions. This is to avoid
        # duplicate executions caused by accidental publishing of state in the concurrency policies.
        # num_state_changes = len(scheduled) * len(['requested', 'scheduled', 'running'])
        expected_num_exec = len(scheduled)
        expected_num_pubs = expected_num_exec * 3
        self.assertEqual(
            expected_num_pubs, LiveActionPublisher.publish_state.call_count
        )
        self.assertEqual(expected_num_exec, runner.MockActionRunner.run.call_count)

        # Execution is expected to be delayed since concurrency threshold is reached.
        liveaction = LiveActionDB(
            action="wolfpack.action-1", parameters={"actionstr": "foo"}
        )
        liveaction, _ = action_service.request(liveaction)

        expected_num_pubs += 1  # Tally requested state.
        self.assertEqual(
            expected_num_pubs, LiveActionPublisher.publish_state.call_count
        )

        # Run the scheduler to schedule action executions.
        self._process_scheduling_queue()

        # Since states are being processed asynchronously, wait for the
        # liveaction to go into delayed state.
        liveaction = self._wait_on_status(
            liveaction, action_constants.LIVEACTION_STATUS_DELAYED
        )

        expected_num_exec += 0  # This request will not be scheduled for execution.
        expected_num_pubs += 0  # The delayed status change should not be published.
        self.assertEqual(
            expected_num_pubs, LiveActionPublisher.publish_state.call_count
        )
        self.assertEqual(expected_num_exec, runner.MockActionRunner.run.call_count)

        # Execution is expected to be scheduled since concurrency threshold is not reached.
        # The execution with actionstr "fu" is over the threshold but actionstr "bar" is not.
        liveaction = LiveActionDB(
            action="wolfpack.action-1", parameters={"actionstr": "bar"}
        )
        liveaction, _ = action_service.request(liveaction)

        # Run the scheduler to schedule action executions.
        self._process_scheduling_queue()

        # Since states are being processed asynchronously, wait for the
        # liveaction to go into scheduled state.
        liveaction = self._wait_on_statuses(liveaction, SCHEDULED_STATES)
        expected_num_exec += 1  # This request is expected to be executed.
        expected_num_pubs += 3  # Tally requested, scheduled, and running state.
        self.assertEqual(
            expected_num_pubs, LiveActionPublisher.publish_state.call_count
        )
        self.assertEqual(expected_num_exec, runner.MockActionRunner.run.call_count)

        # Mark one of the execution as completed.
        action_service.update_status(
            scheduled[0], action_constants.LIVEACTION_STATUS_SUCCEEDED, publish=True
        )

        expected_num_pubs += 1  # Tally succeeded state.
        self.assertEqual(
            expected_num_pubs, LiveActionPublisher.publish_state.call_count
        )

        # Run the scheduler to schedule action executions.
        self._process_scheduling_queue()

        # Once capacity freed up, the delayed execution is published as requested again.
        liveaction = self._wait_on_statuses(liveaction, SCHEDULED_STATES)
        expected_num_exec += 1  # The delayed request is expected to be executed.
        expected_num_pubs += 2  # Tally scheduled and running state.
        self.assertEqual(
            expected_num_pubs, LiveActionPublisher.publish_state.call_count
        )
        self.assertEqual(expected_num_exec, runner.MockActionRunner.run.call_count)

    @mock.patch.object(
        runner.MockActionRunner,
        "run",
        mock.MagicMock(return_value=MOCK_RUN_RETURN_VALUE),
    )
    @mock.patch.object(
        LiveActionPublisher,
        "publish_state",
        mock.MagicMock(
            side_effect=MockLiveActionPublisherSchedulingQueueOnly.publish_state
        ),
    )
    def test_over_threshold_cancel_executions(self):
        policy_db = Policy.get_by_ref("wolfpack.action-2.concurrency.attr.cancel")
        self.assertEqual(policy_db.parameters["action"], "cancel")
        self.assertGreater(policy_db.parameters["threshold"], 0)
        self.assertIn("actionstr", policy_db.parameters["attributes"])

        # Launch action executions until the expected threshold is reached.
        for i in range(0, policy_db.parameters["threshold"]):
            liveaction = LiveActionDB(
                action="wolfpack.action-2", parameters={"actionstr": "foo"}
            )
            action_service.request(liveaction)

        # Run the scheduler to schedule action executions.
        self._process_scheduling_queue()

        # Check the number of action executions in scheduled state.
        scheduled = [
            item for item in LiveAction.get_all() if item.status in SCHEDULED_STATES
        ]
        self.assertEqual(len(scheduled), policy_db.parameters["threshold"])

        # Assert the correct number of published states and action executions. This is to avoid
        # duplicate executions caused by accidental publishing of state in the concurrency policies.
        # num_state_changes = len(scheduled) * len(['requested', 'scheduled', 'running'])
        expected_num_exec = len(scheduled)
        expected_num_pubs = expected_num_exec * 3
        self.assertEqual(
            expected_num_pubs, LiveActionPublisher.publish_state.call_count
        )
        self.assertEqual(expected_num_exec, runner.MockActionRunner.run.call_count)

        # Execution is expected to be delayed since concurrency threshold is reached.
        liveaction = LiveActionDB(
            action="wolfpack.action-2", parameters={"actionstr": "foo"}
        )
        liveaction, _ = action_service.request(liveaction)

        expected_num_pubs += 1  # Tally requested state.
        self.assertEqual(
            expected_num_pubs, LiveActionPublisher.publish_state.call_count
        )

        # Run the scheduler to schedule action executions.
        self._process_scheduling_queue()

        # Assert the canceling state is being published.
        calls = [call(liveaction, action_constants.LIVEACTION_STATUS_CANCELING)]
        LiveActionPublisher.publish_state.assert_has_calls(calls)
        expected_num_pubs += 2  # Tally canceling and canceled state changes.
        expected_num_exec += 0  # This request will not be scheduled for execution.
        self.assertEqual(
            expected_num_pubs, LiveActionPublisher.publish_state.call_count
        )
        self.assertEqual(expected_num_exec, runner.MockActionRunner.run.call_count)

        # Assert the action is canceled.
        canceled = LiveAction.get_by_id(str(liveaction.id))
        self.assertEqual(canceled.status, action_constants.LIVEACTION_STATUS_CANCELED)

    @mock.patch.object(
        runner.MockActionRunner,
        "run",
        mock.MagicMock(return_value=MOCK_RUN_RETURN_VALUE),
    )
    @mock.patch.object(
        LiveActionPublisher,
        "publish_state",
        mock.MagicMock(
            side_effect=MockLiveActionPublisherSchedulingQueueOnly.publish_state
        ),
    )
    def test_on_cancellation(self):
        policy_db = Policy.get_by_ref("wolfpack.action-1.concurrency.attr")
        self.assertGreater(policy_db.parameters["threshold"], 0)
        self.assertIn("actionstr", policy_db.parameters["attributes"])

        # Launch action executions until the expected threshold is reached.
        for i in range(0, policy_db.parameters["threshold"]):
            liveaction = LiveActionDB(
                action="wolfpack.action-1", parameters={"actionstr": "foo"}
            )
            action_service.request(liveaction)

        # Run the scheduler to schedule action executions.
        self._process_scheduling_queue()

        # Check the number of action executions in scheduled state.
        scheduled = [
            item for item in LiveAction.get_all() if item.status in SCHEDULED_STATES
        ]
        self.assertEqual(len(scheduled), policy_db.parameters["threshold"])

        # duplicate executions caused by accidental publishing of state in the concurrency policies.
        # num_state_changes = len(scheduled) * len(['requested', 'scheduled', 'running'])
        expected_num_exec = len(scheduled)
        expected_num_pubs = expected_num_exec * 3
        self.assertEqual(
            expected_num_pubs, LiveActionPublisher.publish_state.call_count
        )
        self.assertEqual(expected_num_exec, runner.MockActionRunner.run.call_count)

        # Execution is expected to be delayed since concurrency threshold is reached.
        liveaction = LiveActionDB(
            action="wolfpack.action-1", parameters={"actionstr": "foo"}
        )
        liveaction, _ = action_service.request(liveaction)

        expected_num_pubs += 1  # Tally requested state.
        self.assertEqual(
            expected_num_pubs, LiveActionPublisher.publish_state.call_count
        )

        # Run the scheduler to schedule action executions.
        self._process_scheduling_queue()

        # Since states are being processed asynchronously, wait for the
        # liveaction to go into delayed state.
        liveaction = self._wait_on_status(
            liveaction, action_constants.LIVEACTION_STATUS_DELAYED
        )
        delayed = liveaction

        expected_num_exec += 0  # This request will not be scheduled for execution.
        expected_num_pubs += 0  # The delayed status change should not be published.
        self.assertEqual(
            expected_num_pubs, LiveActionPublisher.publish_state.call_count
        )
        self.assertEqual(expected_num_exec, runner.MockActionRunner.run.call_count)

        # Execution is expected to be scheduled since concurrency threshold is not reached.
        # The execution with actionstr "fu" is over the threshold but actionstr "bar" is not.
        liveaction = LiveActionDB(
            action="wolfpack.action-1", parameters={"actionstr": "bar"}
        )
        liveaction, _ = action_service.request(liveaction)

        # Run the scheduler to schedule action executions.
        self._process_scheduling_queue()

        # Since states are being processed asynchronously, wait for the
        # liveaction to go into scheduled state.
        liveaction = self._wait_on_statuses(liveaction, SCHEDULED_STATES)
        expected_num_exec += 1  # This request is expected to be executed.
        expected_num_pubs += 3  # Tally requested, scheduled, and running states.
        self.assertEqual(
            expected_num_pubs, LiveActionPublisher.publish_state.call_count
        )
        self.assertEqual(expected_num_exec, runner.MockActionRunner.run.call_count)

        # Cancel execution.
        action_service.request_cancellation(scheduled[0], "stanley")
        expected_num_pubs += 2  # Tally the canceling and canceled states.
        self.assertEqual(
            expected_num_pubs, LiveActionPublisher.publish_state.call_count
        )

        # Run the scheduler to schedule action executions.
        self._process_scheduling_queue()

        # Once capacity freed up, the delayed execution is published as requested again.
        expected_num_exec += 1  # The delayed request is expected to be executed.
        expected_num_pubs += 2  # Tally scheduled and running state.
        self.assertEqual(
            expected_num_pubs, LiveActionPublisher.publish_state.call_count
        )
        self.assertEqual(expected_num_exec, runner.MockActionRunner.run.call_count)

        # Since states are being processed asynchronously, wait for the
        # liveaction to go into scheduled state.
        liveaction = LiveAction.get_by_id(str(delayed.id))
        liveaction = self._wait_on_statuses(liveaction, SCHEDULED_STATES)<|MERGE_RESOLUTION|>--- conflicted
+++ resolved
@@ -47,17 +47,12 @@
     "policies": ["policy_3.yaml", "policy_7.yaml"],
 }
 
-<<<<<<< HEAD
-NON_EMPTY_RESULT = {'data': 'non-empty'}
-MOCK_RUN_RETURN_VALUE = (action_constants.LIVEACTION_STATUS_RUNNING, NON_EMPTY_RESULT, None)
-=======
-NON_EMPTY_RESULT = "non-empty"
+NON_EMPTY_RESULT = {"data": "non-empty"}
 MOCK_RUN_RETURN_VALUE = (
     action_constants.LIVEACTION_STATUS_RUNNING,
     NON_EMPTY_RESULT,
     None,
 )
->>>>>>> 144e51b8
 
 SCHEDULED_STATES = [
     action_constants.LIVEACTION_STATUS_SCHEDULED,
