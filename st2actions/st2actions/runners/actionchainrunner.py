--- conflicted
+++ resolved
@@ -157,23 +157,13 @@
             created_at = datetime.datetime.now()
 
             try:
-<<<<<<< HEAD
                 resolved_params = ActionChainRunner._resolve_params(
                     action_node=action_node, original_parameters=action_parameters,
                     results=context_result, chain_vars=self.chain_holder.vars)
                 actionexec = ActionChainRunner._run_action(
-                    action_ref=action_node.ref, parent_execution_id=self.action_execution_id,
+                    action_node=action_node, parent_execution_id=self.action_execution_id,
                     params=resolved_params)
             except Exception:
-=======
-                resolved_params = ActionChainRunner._resolve_params(action_node, action_parameters,
-                                                                    results, self.chain_holder.vars)
-                actionexec = ActionChainRunner._run_action(action_node,
-                                                           self.action_execution_id,
-                                                           resolved_params)
-            except:
-                LOG.exception('Failure in running action %s.', action_node.name)
->>>>>>> e2019598
                 # Save the traceback and error message.
                 LOG.exception('Failure in running action %s.', action_node.name)
                 error = traceback.format_exc(10)
