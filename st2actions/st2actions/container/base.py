# Copyright 2020 The StackStorm Authors.
# Copyright 2019 Extreme Networks, Inc.
#
# Licensed under the Apache License, Version 2.0 (the "License");
# you may not use this file except in compliance with the License.
# You may obtain a copy of the License at
#
#     http://www.apache.org/licenses/LICENSE-2.0
#
# Unless required by applicable law or agreed to in writing, software
# distributed under the License is distributed on an "AS IS" BASIS,
# WITHOUT WARRANTIES OR CONDITIONS OF ANY KIND, either express or implied.
# See the License for the specific language governing permissions and
# limitations under the License.

from __future__ import absolute_import

import sys
import traceback

import six
from oslo_config import cfg

from st2common import log as logging
from st2common.util import date as date_utils
from st2common.constants import action as action_constants
from st2common.content import utils as content_utils
from st2common.exceptions import actionrunner
from st2common.exceptions.param import ParamException
from st2common.models.system.action import ResolvedActionParameters
from st2common.persistence.execution import ActionExecution
from st2common.persistence.liveaction import LiveAction
from st2common.services import access, executions, queries
from st2common.util.action_db import get_action_by_ref, get_runnertype_by_name
from st2common.util.action_db import update_liveaction_status, get_liveaction_by_id
from st2common.util import param as param_utils
from st2common.util.config_loader import ContentPackConfigLoader
from st2common.metrics.base import CounterWithTimer
from st2common.util import jsonify

from st2common.runners.base import get_runner
from st2common.runners.base import AsyncActionRunner, PollingAsyncActionRunner

LOG = logging.getLogger(__name__)

__all__ = ["RunnerContainer", "get_runner_container"]


class RunnerContainer(object):
    def dispatch(self, liveaction_db):
        action_db = get_action_by_ref(liveaction_db.action)
        if not action_db:
            raise Exception("Action %s not found in DB." % (liveaction_db.action))

        liveaction_db.context["pack"] = action_db.pack

        runner_type_db = get_runnertype_by_name(action_db.runner_type["name"])

        extra = {"liveaction_db": liveaction_db, "runner_type_db": runner_type_db}
        LOG.info("Dispatching Action to a runner", extra=extra)

        # Get runner instance.
        runner = self._get_runner(runner_type_db, action_db, liveaction_db)

        LOG.debug(
            'Runner instance for RunnerType "%s" is: %s', runner_type_db.name, runner
        )

        # Process the request.
        funcs = {
            action_constants.LIVEACTION_STATUS_REQUESTED: self._do_run,
            action_constants.LIVEACTION_STATUS_SCHEDULED: self._do_run,
            action_constants.LIVEACTION_STATUS_RUNNING: self._do_run,
            action_constants.LIVEACTION_STATUS_CANCELING: self._do_cancel,
            action_constants.LIVEACTION_STATUS_PAUSING: self._do_pause,
            action_constants.LIVEACTION_STATUS_RESUMING: self._do_resume,
        }

        if liveaction_db.status not in funcs:
            raise actionrunner.ActionRunnerDispatchError(
                "Action runner is unable to dispatch the liveaction because it is "
                'in an unsupported status of "%s".' % liveaction_db.status
            )

        with CounterWithTimer(key="action.executions"):
            liveaction_db = funcs[liveaction_db.status](runner)

        return liveaction_db.result

    def _do_run(self, runner):
        # Create a temporary auth token which will be available
        # for the duration of the action execution.
        runner.auth_token = self._create_auth_token(
            context=runner.context,
            action_db=runner.action,
            liveaction_db=runner.liveaction,
        )

        try:
            # Finalized parameters are resolved and then rendered. This process could
            # fail. Handle the exception and report the error correctly.
            try:
                runner_params, action_params = param_utils.render_final_params(
                    runner.runner_type.runner_parameters,
                    runner.action.parameters,
                    runner.liveaction.parameters,
                    runner.liveaction.context,
                )

                runner.runner_parameters = runner_params
            except ParamException as e:
                raise actionrunner.ActionRunnerException(six.text_type(e))

            LOG.debug("Performing pre-run for runner: %s", runner.runner_id)
            runner.pre_run()

            # Mask secret parameters in the log context
            resolved_action_params = ResolvedActionParameters(
                action_db=runner.action,
                runner_type_db=runner.runner_type,
                runner_parameters=runner_params,
                action_parameters=action_params,
            )

            extra = {"runner": runner, "parameters": resolved_action_params}
            LOG.debug("Performing run for runner: %s" % (runner.runner_id), extra=extra)

            with CounterWithTimer(key="action.executions"):
                with CounterWithTimer(key="action.%s.executions" % (runner.action.ref)):
                    (status, result, context) = runner.run(action_params)
                    result = jsonify.try_loads(result)

            action_completed = status in action_constants.LIVEACTION_COMPLETED_STATES

            if (
                isinstance(runner, PollingAsyncActionRunner)
                and runner.is_polling_enabled()
                and not action_completed
            ):
                queries.setup_query(runner.liveaction.id, runner.runner_type, context)
        except:
            LOG.exception("Failed to run action.")
            _, ex, tb = sys.exc_info()
            # mark execution as failed.
            status = action_constants.LIVEACTION_STATUS_FAILED
            # include the error message and traceback to try and provide some hints.
            result = {
                "error": str(ex),
                "traceback": "".join(traceback.format_tb(tb, 20)),
            }
            context = None
        finally:
            # Log action completion
            extra = {"result": result, "status": status}
            LOG.debug('Action "%s" completed.' % (runner.action.name), extra=extra)

            # Update the final status of liveaction and corresponding action execution.
            runner.liveaction = self._update_status(
                runner.liveaction.id, status, result, context
            )

            # Always clean-up the auth_token
            # This method should be called in the finally block to ensure post_run is not impacted.
            self._clean_up_auth_token(runner=runner, status=status)

        LOG.debug("Performing post_run for runner: %s", runner.runner_id)
        runner.post_run(status=status, result=result)

        LOG.debug("Runner do_run result", extra={"result": runner.liveaction.result})
        LOG.audit("Liveaction completed", extra={"liveaction_db": runner.liveaction})

        return runner.liveaction

    def _do_cancel(self, runner):
        try:
            extra = {"runner": runner}
            LOG.debug(
                "Performing cancel for runner: %s", (runner.runner_id), extra=extra
            )
            (status, result, context) = runner.cancel()

            # Update the final status of liveaction and corresponding action execution.
            # The status is updated here because we want to keep the workflow running
            # as is if the cancel operation failed.
            runner.liveaction = self._update_status(
                runner.liveaction.id, status, result, context
            )
        except:
            _, ex, tb = sys.exc_info()
            # include the error message and traceback to try and provide some hints.
            result = {
                "error": str(ex),
                "traceback": "".join(traceback.format_tb(tb, 20)),
            }
            LOG.exception(
                "Failed to cancel action %s." % (runner.liveaction.id), extra=result
            )
        finally:
            # Always clean-up the auth_token
            # This method should be called in the finally block to ensure post_run is not impacted.
            self._clean_up_auth_token(runner=runner, status=runner.liveaction.status)

        LOG.debug("Performing post_run for runner: %s", runner.runner_id)
        result = {"error": "Execution canceled by user."}
        runner.post_run(status=runner.liveaction.status, result=result)

        return runner.liveaction

    def _do_pause(self, runner):
        try:
            extra = {"runner": runner}
            LOG.debug(
                "Performing pause for runner: %s", (runner.runner_id), extra=extra
            )
            (status, result, context) = runner.pause()
        except:
            _, ex, tb = sys.exc_info()
            # include the error message and traceback to try and provide some hints.
            status = action_constants.LIVEACTION_STATUS_FAILED
            result = {
                "error": str(ex),
                "traceback": "".join(traceback.format_tb(tb, 20)),
            }
            context = runner.liveaction.context
            LOG.exception(
                "Failed to pause action %s." % (runner.liveaction.id), extra=result
            )
        finally:
            # Update the final status of liveaction and corresponding action execution.
            runner.liveaction = self._update_status(
                runner.liveaction.id, status, result, context
            )

            # Always clean-up the auth_token
            self._clean_up_auth_token(runner=runner, status=runner.liveaction.status)

        return runner.liveaction

    def _do_resume(self, runner):
        try:
            extra = {"runner": runner}
            LOG.debug(
                "Performing resume for runner: %s", (runner.runner_id), extra=extra
            )
            (status, result, context) = runner.resume()
            result = jsonify.try_loads(result)
            action_completed = status in action_constants.LIVEACTION_COMPLETED_STATES

            if (
                isinstance(runner, PollingAsyncActionRunner)
                and runner.is_polling_enabled()
                and not action_completed
            ):
                queries.setup_query(runner.liveaction.id, runner.runner_type, context)
        except:
            _, ex, tb = sys.exc_info()
            # include the error message and traceback to try and provide some hints.
            status = action_constants.LIVEACTION_STATUS_FAILED
            result = {
                "error": str(ex),
                "traceback": "".join(traceback.format_tb(tb, 20)),
            }
            context = runner.liveaction.context
            LOG.exception(
                "Failed to resume action %s." % (runner.liveaction.id), extra=result
            )
        finally:
            # Update the final status of liveaction and corresponding action execution.
            runner.liveaction = self._update_status(
                runner.liveaction.id, status, result, context
            )

            # Always clean-up the auth_token
            # This method should be called in the finally block to ensure post_run is not impacted.
            self._clean_up_auth_token(runner=runner, status=runner.liveaction.status)

        LOG.debug("Performing post_run for runner: %s", runner.runner_id)
        runner.post_run(status=status, result=result)

        LOG.debug("Runner do_run result", extra={"result": runner.liveaction.result})
        LOG.audit("Liveaction completed", extra={"liveaction_db": runner.liveaction})

        return runner.liveaction

    def _clean_up_auth_token(self, runner, status):
        """
        Clean up the temporary auth token for the current action.

        Note: This method should never throw since it's called inside finally block which assumes
        it doesn't throw.
        """
        # Deletion of the runner generated auth token is delayed until the token expires.
        # Async actions use the auth token to launch other
        # actions in the workflow. If the auth token is deleted here, then the actions
        # in the workflow will fail with unauthorized exception.
        is_async_runner = isinstance(runner, AsyncActionRunner)
        action_completed = status in action_constants.LIVEACTION_COMPLETED_STATES

        if not is_async_runner or (is_async_runner and action_completed):
            try:
                self._delete_auth_token(runner.auth_token)
            except:
                LOG.exception("Unable to clean-up auth_token.")

            return True

        return False

    def _update_live_action_db(self, liveaction_id, status, result, context):
        """
        Update LiveActionDB object for the provided liveaction id.
        """
        liveaction_db = get_liveaction_by_id(liveaction_id)

        state_changed = (
            liveaction_db.status != status
            and liveaction_db.status not in action_constants.LIVEACTION_COMPLETED_STATES
        )

        if status in action_constants.LIVEACTION_COMPLETED_STATES:
            end_timestamp = date_utils.get_datetime_utc_now()
        else:
            end_timestamp = None

        liveaction_db = update_liveaction_status(
            status=status if state_changed else liveaction_db.status,
            result=result,
            context=context,
            end_timestamp=end_timestamp,
            liveaction_db=liveaction_db,
        )

        return (liveaction_db, state_changed)

    def _update_status(self, liveaction_id, status, result, context):
        try:
<<<<<<< HEAD
            # NOTE: The next two operations take a very long time in master with large executions
            # (long standing issue), but because start_timestamp and end_timestamp measure how long
            # it took for the runner to run the action, it doesn't include the time it took to
            # actually write results / persist execution into the database - that's a problem
            # because we have no good direct visibility into that.
            #
            # The UX user would experience is - they would run an action which produces large
            # result, CLI / API would show execution as running for a long time (until it's
            # persisted in the database), but when it will finally be written to the database,
            # duration will be shown as a short time, because it's measured based on start and
            # end timestamp.
            #
            # This mean we can have, for example, Python runner action which returns a lot of data
            # and takes only 0.5 second to finish, but next two database operations can easily take
            # 10 seconds each.
            #
            # To work around that and provide some additional visibility into that to the operators
            # and users, we update "end_timestamp" on each object again after both of them have
            # already been written. That atomic single field update is very fast and adds no
            # additional overhead.
            LOG.debug('Setting status: %s for liveaction: %s', status, liveaction_id)
=======
            LOG.debug("Setting status: %s for liveaction: %s", status, liveaction_id)
>>>>>>> 144e51b8
            liveaction_db, state_changed = self._update_live_action_db(
                liveaction_id, status, result, context
            )
        except Exception as e:
            LOG.exception(
                "Cannot update liveaction "
                "(id: %s, status: %s, result: %s)." % (liveaction_id, status, result)
            )
            raise e

        live_action_written_to_db_dt = date_utils.get_datetime_utc_now()

        try:
<<<<<<< HEAD
            execution_db = executions.update_execution(liveaction_db, publish=state_changed)
            extra = {'liveaction_db': liveaction_db}
            LOG.debug('Updated liveaction after run', extra=extra)
=======
            executions.update_execution(liveaction_db, publish=state_changed)
            extra = {"liveaction_db": liveaction_db}
            LOG.debug("Updated liveaction after run", extra=extra)
>>>>>>> 144e51b8
        except Exception as e:
            LOG.exception(
                "Cannot update action execution for liveaction "
                "(id: %s, status: %s, result: %s)." % (liveaction_id, status, result)
            )
            raise e

        execution_written_to_db = date_utils.get_datetime_utc_now()

        # Those two operations are fast since they operate on a single field in atomic fashion
        # with very small data
        operations = {
            "set__end_timestamp": live_action_written_to_db_dt
        }
        LiveAction.update(liveaction_db, publish=False, **operations)

        operations = {
            "set__end_timestamp": execution_written_to_db
        }
        ActionExecution.update(execution_db, publish=False, **operations)

        return liveaction_db

    def _get_entry_point_abs_path(self, pack, entry_point):
        return content_utils.get_entry_point_abs_path(
            pack=pack, entry_point=entry_point
        )

    def _get_action_libs_abs_path(self, pack, entry_point):
        return content_utils.get_action_libs_abs_path(
            pack=pack, entry_point=entry_point
        )

    def _get_rerun_reference(self, context):
        execution_id = context.get("re-run", {}).get("ref")
        return ActionExecution.get_by_id(execution_id) if execution_id else None

    def _get_runner(self, runner_type_db, action_db, liveaction_db):
        resolved_entry_point = self._get_entry_point_abs_path(
            action_db.pack, action_db.entry_point
        )
        context = getattr(liveaction_db, "context", dict())
        user = context.get("user", cfg.CONF.system_user.user)
        config = None

        # Note: Right now configs are only supported by the Python runner actions
        if (
            runner_type_db.name == "python-script"
            or runner_type_db.runner_module == "python_runner"
        ):
            LOG.debug("Loading config from pack for python runner.")
            config_loader = ContentPackConfigLoader(pack_name=action_db.pack, user=user)
            config = config_loader.get_config()

        runner = get_runner(name=runner_type_db.name, config=config)

        # TODO: Pass those arguments to the constructor instead of late
        # assignment, late assignment is awful
        runner.runner_type = runner_type_db
        runner.action = action_db
        runner.action_name = action_db.name
        runner.liveaction = liveaction_db
        runner.liveaction_id = str(liveaction_db.id)
        runner.execution = ActionExecution.get(liveaction__id=runner.liveaction_id)
        runner.execution_id = str(runner.execution.id)
        runner.entry_point = resolved_entry_point
        runner.context = context
        runner.callback = getattr(liveaction_db, "callback", dict())
        runner.libs_dir_path = self._get_action_libs_abs_path(
            action_db.pack, action_db.entry_point
        )

        # For re-run, get the ActionExecutionDB in which the re-run is based on.
        rerun_ref_id = runner.context.get("re-run", {}).get("ref")
        runner.rerun_ex_ref = (
            ActionExecution.get(id=rerun_ref_id) if rerun_ref_id else None
        )

        return runner

    def _create_auth_token(self, context, action_db, liveaction_db):
        if not context:
            return None

        user = context.get("user", None)
        if not user:
            return None

        metadata = {
            "service": "actions_container",
            "action_name": action_db.name,
            "live_action_id": str(liveaction_db.id),
        }

        ttl = cfg.CONF.auth.service_token_ttl
        token_db = access.create_token(
            username=user, ttl=ttl, metadata=metadata, service=True
        )
        return token_db

    def _delete_auth_token(self, auth_token):
        if auth_token:
            access.delete_token(auth_token.token)


def get_runner_container():
    return RunnerContainer()<|MERGE_RESOLUTION|>--- conflicted
+++ resolved
@@ -334,7 +334,6 @@
 
     def _update_status(self, liveaction_id, status, result, context):
         try:
-<<<<<<< HEAD
             # NOTE: The next two operations take a very long time in master with large executions
             # (long standing issue), but because start_timestamp and end_timestamp measure how long
             # it took for the runner to run the action, it doesn't include the time it took to
@@ -355,10 +354,7 @@
             # and users, we update "end_timestamp" on each object again after both of them have
             # already been written. That atomic single field update is very fast and adds no
             # additional overhead.
-            LOG.debug('Setting status: %s for liveaction: %s', status, liveaction_id)
-=======
             LOG.debug("Setting status: %s for liveaction: %s", status, liveaction_id)
->>>>>>> 144e51b8
             liveaction_db, state_changed = self._update_live_action_db(
                 liveaction_id, status, result, context
             )
@@ -372,15 +368,11 @@
         live_action_written_to_db_dt = date_utils.get_datetime_utc_now()
 
         try:
-<<<<<<< HEAD
-            execution_db = executions.update_execution(liveaction_db, publish=state_changed)
-            extra = {'liveaction_db': liveaction_db}
-            LOG.debug('Updated liveaction after run', extra=extra)
-=======
-            executions.update_execution(liveaction_db, publish=state_changed)
+            execution_db = executions.update_execution(
+                liveaction_db, publish=state_changed
+            )
             extra = {"liveaction_db": liveaction_db}
             LOG.debug("Updated liveaction after run", extra=extra)
->>>>>>> 144e51b8
         except Exception as e:
             LOG.exception(
                 "Cannot update action execution for liveaction "
@@ -392,14 +384,10 @@
 
         # Those two operations are fast since they operate on a single field in atomic fashion
         # with very small data
-        operations = {
-            "set__end_timestamp": live_action_written_to_db_dt
-        }
+        operations = {"set__end_timestamp": live_action_written_to_db_dt}
         LiveAction.update(liveaction_db, publish=False, **operations)
 
-        operations = {
-            "set__end_timestamp": execution_written_to_db
-        }
+        operations = {"set__end_timestamp": execution_written_to_db}
         ActionExecution.update(execution_db, publish=False, **operations)
 
         return liveaction_db
