--- conflicted
+++ resolved
@@ -420,15 +420,12 @@
     trigger_types = args.trigger_type_refs
     trigger_types = trigger_types.split(",") if trigger_types else []
     parent_args = json.loads(args.parent_args) if args.parent_args else []
-<<<<<<< HEAD
+
     if not isinstance(parent_args, list):
         raise TypeError(
             f"Command line arguments passed to the parent process must be a list"
             f" (was {type(parent_args)})."
         )
-=======
-    assert isinstance(parent_args, list)
->>>>>>> 144e51b8
 
     obj = SensorWrapper(
         pack=args.pack,
