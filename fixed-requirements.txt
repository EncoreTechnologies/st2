--- conflicted
+++ resolved
@@ -10,28 +10,16 @@
 # Note: 0.20.0 removed select.poll() on which some of our code and libraries we
 # depend on rely
 eventlet==0.30.2
-<<<<<<< HEAD
-flex==6.14.0
-gitpython==2.1.15
-# Note: greenlet is used by eventlet
-greenlet==0.4.17
-gunicorn==19.9.0
-=======
 flex==6.14.1
 gitpython==2.1.15
 # Note: greenlet is used by eventlet
 greenlet==1.0.0
 gunicorn==20.1.0
->>>>>>> 49223297
 jsonpath-rw==1.4.0
 jsonschema==2.6.0
 kombu==4.6.6
 lockfile==0.12.2
-<<<<<<< HEAD
-mongoengine==0.22.1
-=======
 mongoengine==0.23.0
->>>>>>> 49223297
 networkx==1.11
 # NOTE: Recent version substantially affect the performance and add big import time overhead
 # See https://github.com/StackStorm/st2/issues/4160#issuecomment-394386433 for details
