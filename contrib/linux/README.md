# Linux Integration Pack

This pack contains actions for commonly used Linux commands and tools.

## Configuration

* ``file_watch_sensor.file_paths`` - A list of paths to the files to monitor.
  Note: Those need to be full paths to the files (e.g. ``/var/log/auth.log``)
  and not directories (files don't need to exist yet when the sensor is ran
  though).

Example:

```yaml
---
file_watch_sensor:
  file_paths:
    - /opt/data/absolute_path_to_file.log
```

## Sensors

### FileWatchSensor

This sensor monitors specified files for new new lines. Once a new line is
detected, a trigger is emitted.

### linux.file_watch.line trigger

Example trigger payload:

```json
{
    "file_path": "/var/log/auth.log",
    "file_name": "auth.log",
    "line": "Jan 18 13:38:15 vagrant-ubuntu-trusty-64 sudo:  vagrant : TTY=pts/3 ; PWD=/data/stanley ; USER=root ; COMMAND=/bin/ls"
}
```

## Actions

* ``vmstat`` - Wrapper around the `vmstat` command.
* ``rsync`` - Wrapper around the `rsync` command.
* ``netstat`` - Wrapper around the `netstat` command.
* ``lsof`` - Wrapper around the `lsof` command.
* ``service`` - Action which allows you to perform an action (start, stop,
  restart, etc.) on a system service. Currently it supports the following
  distributions: Ubuntu / Debian (upstart, sys init), RedHat / Fedora
  (systemd).
* ``touch`` - Action which touches a file.
* ``check_loadavg`` - Action which retrieves load average from a remote host.
* ``check_processes`` - Action which retrieves useful information about
  matching process on a remote host.
* ``dig`` - Python wrapper for dig command. Requires ``bind-utils`` rpm or ``dnsutils`` deb installed.

## Troubleshooting

<<<<<<< HEAD
* On CentOS7/RHEL7, dig is not installed by default. Run ``sudo yum install bind-utils`` to install.
* On CentOS8/RHEL8, lsof is not installed by default. Run ``sudo yum install lsof`` to install.
=======
* On CentOS7/RHEL7, dig is not installed by default. Run ``sudo yum install bind-utils`` to install.
>>>>>>> 8fdb7dcc
<|MERGE_RESOLUTION|>--- conflicted
+++ resolved
@@ -55,9 +55,5 @@
 
 ## Troubleshooting
 
-<<<<<<< HEAD
 * On CentOS7/RHEL7, dig is not installed by default. Run ``sudo yum install bind-utils`` to install.
-* On CentOS8/RHEL8, lsof is not installed by default. Run ``sudo yum install lsof`` to install.
-=======
-* On CentOS7/RHEL7, dig is not installed by default. Run ``sudo yum install bind-utils`` to install.
->>>>>>> 8fdb7dcc
+* On CentOS8/RHEL8, lsof is not installed by default. Run ``sudo yum install lsof`` to install.