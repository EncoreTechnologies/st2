# Copyright 2020 The StackStorm Authors.
# Copyright 2019 Extreme Networks, Inc.
#
# Licensed under the Apache License, Version 2.0 (the "License");
# you may not use this file except in compliance with the License.
# You may obtain a copy of the License at
#
#     http://www.apache.org/licenses/LICENSE-2.0
#
# Unless required by applicable law or agreed to in writing, software
# distributed under the License is distributed on an "AS IS" BASIS,
# WITHOUT WARRANTIES OR CONDITIONS OF ANY KIND, either express or implied.
# See the License for the specific language governing permissions and
# limitations under the License.

<<<<<<< HEAD
__version__ = "3.4dev"
=======
__version__ = '3.5dev'
>>>>>>> 27a06f6a
<|MERGE_RESOLUTION|>--- conflicted
+++ resolved
@@ -13,8 +13,4 @@
 # See the License for the specific language governing permissions and
 # limitations under the License.
 
-<<<<<<< HEAD
-__version__ = "3.4dev"
-=======
-__version__ = '3.5dev'
->>>>>>> 27a06f6a
+__version__ = "3.5dev"