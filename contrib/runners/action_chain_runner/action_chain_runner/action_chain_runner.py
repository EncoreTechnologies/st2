--- conflicted
+++ resolved
@@ -327,15 +327,9 @@
         # Identify the list of action executions that are workflows and cascade pause.
         for child_exec_id in self.execution.children:
             child_exec = ActionExecution.get(id=child_exec_id, raise_exception=True)
-<<<<<<< HEAD
+
             if (child_exec.runner["name"] in action_constants.WORKFLOW_RUNNER_TYPES and
                     child_exec.status in action_constants.LIVEACTION_CANCELABLE_STATES):
-=======
-            if (
-                child_exec.runner["name"] in action_constants.WORKFLOW_RUNNER_TYPES
-                and child_exec.status in action_constants.LIVEACTION_CANCELABLE_STATES
-            ):
->>>>>>> 144e51b8
                 action_service.request_cancellation(
                     LiveAction.get(id=child_exec.liveaction["id"]),
                     self.context.get("user", None),
@@ -351,15 +345,9 @@
         # Identify the list of action executions that are workflows and cascade pause.
         for child_exec_id in self.execution.children:
             child_exec = ActionExecution.get(id=child_exec_id, raise_exception=True)
-<<<<<<< HEAD
+
             if (child_exec.runner["name"] in action_constants.WORKFLOW_RUNNER_TYPES and
                     child_exec.status == action_constants.LIVEACTION_STATUS_RUNNING):
-=======
-            if (
-                child_exec.runner["name"] in action_constants.WORKFLOW_RUNNER_TYPES
-                and child_exec.status == action_constants.LIVEACTION_STATUS_RUNNING
-            ):
->>>>>>> 144e51b8
                 action_service.request_pause(
                     LiveAction.get(id=child_exec.liveaction["id"]),
                     self.context.get("user", None),
@@ -435,17 +423,10 @@
             self.chain_holder.restore_vars(ctx_vars)
 
             # Restore result if any from the liveaction.
-<<<<<<< HEAD
             if (self.liveaction and
                     hasattr(self.liveaction, "result") and
                     self.liveaction.result):
-=======
-            if (
-                self.liveaction
-                and hasattr(self.liveaction, "result")
-                and self.liveaction.result
-            ):
->>>>>>> 144e51b8
+
                 result = self.liveaction.result
 
             # Initialize or rebuild existing context_result from liveaction
@@ -535,15 +516,8 @@
 
             try:
                 # If last task was paused, then fetch the liveaction and resume it first.
-<<<<<<< HEAD
                 if (last_task and
                         last_task["state"] == action_constants.LIVEACTION_STATUS_PAUSED):
-=======
-                if (
-                    last_task
-                    and last_task["state"] == action_constants.LIVEACTION_STATUS_PAUSED
-                ):
->>>>>>> 144e51b8
                     liveaction = action_db_util.get_liveaction_by_id(
                         last_task["liveaction_id"]
                     )
@@ -587,15 +561,8 @@
 
             try:
                 # If last task was paused, then fetch the liveaction and resume it first.
-<<<<<<< HEAD
                 if (last_task and
                         last_task["state"] == action_constants.LIVEACTION_STATUS_PAUSED):
-=======
-                if (
-                    last_task
-                    and last_task["state"] == action_constants.LIVEACTION_STATUS_PAUSED
-                ):
->>>>>>> 144e51b8
                     LOG.info(
                         "Resume task %s for chain %s.",
                         action_node.name,
@@ -648,15 +615,9 @@
                         action_node = self.chain_holder.get_next_node(
                             action_node.name, condition="on-failure"
                         )
-<<<<<<< HEAD
+
                     elif (liveaction.status ==
                             action_constants.LIVEACTION_STATUS_TIMED_OUT):
-=======
-                    elif (
-                        liveaction.status
-                        == action_constants.LIVEACTION_STATUS_TIMED_OUT
-                    ):
->>>>>>> 144e51b8
                         chain_status = action_constants.LIVEACTION_STATUS_TIMED_OUT
                         action_node = self.chain_holder.get_next_node(
                             action_node.name, condition="on-failure"
@@ -696,15 +657,9 @@
                         action_node = self.chain_holder.get_next_node(
                             action_node.name, condition="on-failure"
                         )
-<<<<<<< HEAD
+
                     elif (liveaction.status ==
                             action_constants.LIVEACTION_STATUS_SUCCEEDED):
-=======
-                    elif (
-                        liveaction.status
-                        == action_constants.LIVEACTION_STATUS_SUCCEEDED
-                    ):
->>>>>>> 144e51b8
                         chain_status = action_constants.LIVEACTION_STATUS_SUCCEEDED
                         action_node = self.chain_holder.get_next_node(
                             action_node.name, condition="on-success"
@@ -904,13 +859,8 @@
             raise e
 
         while wait_for_completion and liveaction.status not in (
-<<<<<<< HEAD
             action_constants.LIVEACTION_COMPLETED_STATES +
             [
-=======
-            action_constants.LIVEACTION_COMPLETED_STATES
-            + [
->>>>>>> 144e51b8
                 action_constants.LIVEACTION_STATUS_PAUSED,
                 action_constants.LIVEACTION_STATUS_PENDING,
             ]
@@ -934,13 +884,8 @@
             raise e
 
         while wait_for_completion and liveaction.status not in (
-<<<<<<< HEAD
             action_constants.LIVEACTION_COMPLETED_STATES +
             [action_constants.LIVEACTION_STATUS_PAUSED]
-=======
-            action_constants.LIVEACTION_COMPLETED_STATES
-            + [action_constants.LIVEACTION_STATUS_PAUSED]
->>>>>>> 144e51b8
         ):
             eventlet.sleep(sleep_delay)
             liveaction = action_db_util.get_liveaction_by_id(liveaction.id)
