os: linux
dist: xenial
language: python

branches:
  only:
    - master
    - /^v[0-9]+\.[0-9]+$/

python:
  - "3.6"
  # - "3.7"
  # - "3.8"
  # - "3.9"

env:
  global:
    - IS_NIGHTLY_BUILD=$([ "${TRAVIS_EVENT_TYPE}" = "cron" ] && echo "yes" || echo "no")
    # NOTE: We only enable coverage for master builds and not pull requests
    # since it has huge performance overhead (tests are 50% or so slower)
    - ENABLE_COVERAGE=$([ "${TRAVIS_PULL_REQUEST}" = "false" ] && [ "${IS_NIGHTLY_BUILD}" = "no" ] && echo "yes" || echo "no")
    # We need to explicitly specify terminal width otherwise some CLI tests fail on container
    # environments where small terminal size is used.
    - COLUMNS=120
    - PYLINT_CONCURRENCY=2
    # We only run tests with "--with-timer" flag on master and not for PRs since it adds 1-2
    # # minutes of overhead to each build.
    - NOSE_TIME=$([ "${TRAVIS_PULL_REQUEST}" = "false" ] && [ "${IS_NIGHTLY_BUILD}" = "no" ] && echo "yes" || echo "no")
    # Travis-specific st2.conf (with travis user instead of stanley)
    - ST2_CONF=conf/st2.travis.conf
    # Tell StackStorm that we are indeed in CI mode
    - ST2_CI='true'
    - ST2_CI_USER='travis'
    - ST2_CI_REPO_PATH="${TRAVIS_BUILD_DIR}"
  jobs:
    # NOTE: We combine builds because Travis offers a maximum of 5 concurrent
    # builds and having 6 tasks / builds means 1 tasks will need to wait for one
    # of the other 5 tasks to finish before it can start
    # NOTE: Thresholds only apply to the make target and not to the whole build
    # job which also includes "make requirements" and other steps
    # "make requirements" can take substantially lower if the cache is purged
    # and this would cause too many intermediate failures / false positives
    # NOTE: TASK is inspected in commands below and other travis scripts.
    # For example, ci-py3* targets trigger an alternate virtualenv build method.
    # If you rename or reorder make targets in TASK, you may need to adjust:
    # scripts/travis/install-requirements.sh
    # scripts/travis/run-nightly-make-task-if-exists.sh
<<<<<<< HEAD
    - TASK=ci-checks COMMAND_THRESHOLD=300

    - TASK=compilepy3 COMMAND_THRESHOLD=300

    - TASK=ci-packs-tests COMMAND_THRESHOLD=300

    - TASK=ci-unit COMMAND_THRESHOLD=900
=======
    #
    # The follow builds are now done in GitHub Actions
    # - TASK=ci-checks COMMAND_THRESHOLD=300
    # - TASK=compilepy3 COMMAND_THRESHOLD=300
    # - TASK=ci-packs-tests COMMAND_THRESHOLD=300
    # - TASK=ci-unit COMMAND_THRESHOLD=300
>>>>>>> 3a87a731

    - TASK=ci-integration COMMAND_THRESHOLD=300

# jobs:
#   fast_finish: true
#   allow_failures:
#     - python: "3.7"
#     - python: "3.8"
#     - python: "3.9"

addons:
  apt:
    sources:
      - sourceline: 'deb [arch=amd64] http://repo.mongodb.org/apt/ubuntu xenial/mongodb-org/4.0 multiverse'
        key_url: 'https://www.mongodb.org/static/pgp/server-4.0.asc'
    packages:
      - mongodb-org-server=4.0.*
      - mongodb-org-shell=4.0.*
      - rabbitmq-server
      - libffi-dev

cache:
  pip: true
  directories:
    # NOTE: If using a custom "install" step aka overriding "install" step, "cache.pip: true" doesn't work
    # and directory needs to be explicitly added to the cache.
    # See https://github.com/travis-ci/travis-ci/issues/3239, https://github.com/oppia/oppia/pull/5281 for details.
    - $HOME/.cache/pip
    - virtualenv/
    # NOTE: Caching .tox speeds up py3 build for 30-60 seconds, but causes issues when dependencies
    # are updated so it's disabled
    #- .tox/

install:
  - ./scripts/travis/install-requirements.sh
  # prep a travis-specific dev conf file that uses travis instead of stanley
  - cp conf/st2.dev.conf "${ST2_CONF}" ; sed -i -e "s/stanley/${ST2_CI_USER}/" "${ST2_CONF}"
  - sudo scripts/travis/add-itest-user-key.sh
  - sudo .circle/add-itest-user.sh
  - if [[ "${TASK}" = *'-packs-tests'* ]] || [[ "${TASK}" = *'-integration'* ]]; then sudo scripts/travis/permissions-workaround.sh; fi

# Let's enable rabbitmqadmin
# See https://github.com/messagebus/lapine/wiki/Testing-on-Travis.
before_script:
  # Use a custom mongod.conf which uses various speed optimizations
  - sudo cp scripts/travis/mongod.conf /etc/mongod.conf
  # Clean up any old MongoDB 4.0 data files laying around and make sure mongodb user can write to it
  - sudo rm -rf /var/lib/mongodb ; sudo mkdir /var/lib/mongodb ; sudo chown -R mongodb:mongodb /var/lib/mongodb
  - sudo service mongod restart ; sleep 5
  - sudo service mongod status
  - sudo tail -n 30 /var/log/mongodb/mongod.log
  # Use custom RabbitMQ config which enables SSL / TLS listener on port 5671 with test certs
  - sudo cp scripts/travis/rabbitmq.config /etc/rabbitmq/rabbitmq.config
  - cat /etc/rabbitmq/rabbitmq.config
  - ls -l /etc/rabbitmq
  - ls -l /home/travis
  - ls -l /home/travis/build
  - ls -l /home/travis/build/StackStorm
  - ls -l /home/travis/build/StackStorm/st2
  - ls -l /home/travis/build/StackStorm/st2/st2tests
  - ls -l /home/travis/build/StackStorm/st2/st2tests/st2tests
  - ls -l /home/travis/build/StackStorm/st2/st2tests/st2tests/fixtures
  - ls -l /home/travis/build/StackStorm/st2/st2tests/st2tests/fixtures/ssl_certs
  - ls -l /home/travis/build/StackStorm/st2/st2tests/st2tests/fixtures/ssl_certs/ca
  - ls -l /home/travis/build/StackStorm/st2/st2tests/st2tests/fixtures/ssl_certs/server
  - cat /home/travis/build/StackStorm/st2/st2tests/st2tests/fixtures/ssl_certs/ca/ca_certificate_bundle.pem
  - cat /home/travis/build/StackStorm/st2/st2tests/st2tests/fixtures/ssl_certs/server/server_certificate.pem
  # Install rabbitmq_management RabbitMQ plugin
  - sudo service rabbitmq-server restart ; sleep 5
  - sudo rabbitmq-plugins enable rabbitmq_management
  - sudo wget http://guest:guest@localhost:15672/cli/rabbitmqadmin -O /usr/local/bin/rabbitmqadmin
  - sudo chmod +x /usr/local/bin/rabbitmqadmin
  - sudo service rabbitmq-server restart
  # chmod to make glob work (*.log to avoid log dir)
  - sudo chmod a+rx /var/log/rabbitmq ; sudo tail -n 30 /var/log/rabbitmq/*.log
  # Print various binary versions
  - mongod --version
  - git --version
  - pip --version
  - virtualenv --version
  # Print out various environment variables info
  - make play

script:
  # Clean up egg-info directories which get created when installing runners
  # NOTE: We enable code coverage and per test timing information on master so build can take twice
  # as long as PR builds
  - if [[ "${TRAVIS_PULL_REQUEST}" = "false" ]] && [[ "${IS_NIGHTLY_BUILD}" = "no" ]]; then COMMAND_THRESHOLD=$(expr ${COMMAND_THRESHOLD} \* 2); fi; ./scripts/travis/time-command.sh "make ${TASK}" ${COMMAND_THRESHOLD}
  # Run any additional nightly checks only as part of a nightly (cron) build
  - if [[ "${IS_NIGHTLY_BUILD}" = "yes" ]]; then ./scripts/travis/run-nightly-make-task-if-exists.sh "${TASK}"; fi
  # NOTE: We only generate and submit coverage report for master and version branches
  # NOTE: We put this here and not after_success so build is marked as failed if this step fails
  # See https://docs.travis-ci.com/user/customizing-the-build/#breaking-the-build
  # https://github.com/travis-ci/travis-ci/issues/758#issuecomment-266756853
  - if [[ ${TASK} = 'ci-unit' ]] || [[ ${TASK} = 'ci-integration' ]] && [[ "${ENABLE_COVERAGE}" = 'yes' ]]; then ./scripts/travis/submit-codecov-coverage.sh; fi

# Don't store cache for target PR branch (typically `master`), because it will be re-used for opened PRs
# See: https://docs.travis-ci.com/user/caching/#Pull-request-builds-and-caches
# Alternative: use strict pip pinning, including git-based pip packages
before_cache:
  - if [[ "${TRAVIS_PULL_REQUEST}" = 'false' ]] && [[ "${IS_NIGHTLY_BUILD}" = "no" ]]; then rm -rf virtualenv/; fi

# We want to be notified when a master or nightly build fails
notifications:
  # Post build failures to '#development' channel in 'stackstorm-community' Slack
  slack:
    rooms:
      - secure: "FNkr3XL19+a3qYwnQg6GRiS7ixZkHAYzqdmp+Kse2JROOalPy5vVK0wrmBRDJWA1gDDt2mMAnqAwFwID9n7rQv/oD1Ai10q7lCFVMbdAM4+yjYuXJ4i8zW0P6MIvxCb39tvEjq7g55ynE2cInpJRZ11RfbG259jBCbSzBaBtMos="
    on_pull_requests: false
    on_success: change # default: always
    on_failure: always # default: always<|MERGE_RESOLUTION|>--- conflicted
+++ resolved
@@ -45,22 +45,12 @@
     # If you rename or reorder make targets in TASK, you may need to adjust:
     # scripts/travis/install-requirements.sh
     # scripts/travis/run-nightly-make-task-if-exists.sh
-<<<<<<< HEAD
-    - TASK=ci-checks COMMAND_THRESHOLD=300
-
-    - TASK=compilepy3 COMMAND_THRESHOLD=300
-
-    - TASK=ci-packs-tests COMMAND_THRESHOLD=300
-
-    - TASK=ci-unit COMMAND_THRESHOLD=900
-=======
     #
     # The follow builds are now done in GitHub Actions
     # - TASK=ci-checks COMMAND_THRESHOLD=300
     # - TASK=compilepy3 COMMAND_THRESHOLD=300
     # - TASK=ci-packs-tests COMMAND_THRESHOLD=300
     # - TASK=ci-unit COMMAND_THRESHOLD=300
->>>>>>> 3a87a731
 
     - TASK=ci-integration COMMAND_THRESHOLD=300
 
