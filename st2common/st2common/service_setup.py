--- conflicted
+++ resolved
@@ -39,12 +39,9 @@
 from st2common import triggers
 from st2common.rbac.migrations import run_all as run_all_rbac_migrations
 from st2common.logging.filters import LogLevelFilter
-<<<<<<< HEAD
 from st2common.util import system_info
 from st2common.services import coordination
-=======
 from st2common.logging.misc import add_global_filters_for_all_loggers
->>>>>>> ed3eb3c6
 
 # Note: This is here for backward compatibility.
 # Function has been moved in a standalone module to avoid expensive in-direct
