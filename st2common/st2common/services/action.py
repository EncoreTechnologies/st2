# Licensed to the StackStorm, Inc ('StackStorm') under one or more
# contributor license agreements.  See the NOTICE file distributed with
# this work for additional information regarding copyright ownership.
# The ASF licenses this file to You under the Apache License, Version 2.0
# (the "License"); you may not use this file except in compliance with
# the License.  You may obtain a copy of the License at
#
#     http://www.apache.org/licenses/LICENSE-2.0
#
# Unless required by applicable law or agreed to in writing, software
# distributed under the License is distributed on an "AS IS" BASIS,
# WITHOUT WARRANTIES OR CONDITIONS OF ANY KIND, either express or implied.
# See the License for the specific language governing permissions and
# limitations under the License.

import six

from st2common import log as logging
from st2common.constants import action as action_constants
from st2common.exceptions import actionrunner as runner_exc
from st2common.exceptions import db as db_exc
from st2common.exceptions import trace as trace_exc
from st2common.persistence.liveaction import LiveAction
from st2common.persistence.execution import ActionExecution
from st2common.persistence.execution import ActionExecutionOutput
from st2common.models.db.execution import ActionExecutionOutputDB
from st2common.services import executions
from st2common.services import trace as trace_service
from st2common.util import date as date_utils
from st2common.util import action_db as action_utils
from st2common.util import schema as util_schema


__all__ = [
    'request',
    'create_request',
    'publish_request',
    'is_action_canceled_or_canceling',

    'request_pause',
    'request_resume',

    'store_execution_output_data',
]

LOG = logging.getLogger(__name__)


def _get_immutable_params(parameters):
    if not parameters:
        return []
    return [k for k, v in six.iteritems(parameters) if v.get('immutable', False)]


def create_request(liveaction):
    """
    Create an action execution.

    :return: (liveaction, execution)
    :rtype: tuple
    """
    # Use the user context from the parent action execution. Subtasks in a workflow
    # action can be invoked by a system user and so we want to use the user context
    # from the original workflow action.
    parent_context = executions.get_parent_context(liveaction)
    if parent_context:
        parent_user = parent_context.get('user', None)
        if parent_user:
            liveaction.context['user'] = parent_user

    # Validate action.
    action_db = action_utils.get_action_by_ref(liveaction.action)
    if not action_db:
        raise ValueError('Action "%s" cannot be found.' % liveaction.action)
    if not action_db.enabled:
        raise ValueError('Unable to execute. Action "%s" is disabled.' % liveaction.action)

    runnertype_db = action_utils.get_runnertype_by_name(action_db.runner_type['name'])

    if not hasattr(liveaction, 'parameters'):
        liveaction.parameters = dict()

    # Validate action parameters.
    schema = util_schema.get_schema_for_action_parameters(action_db)
    validator = util_schema.get_validator()
    util_schema.validate(liveaction.parameters, schema, validator, use_default=True,
                         allow_default_none=True)

    # validate that no immutable params are being overriden. Although possible to
    # ignore the override it is safer to inform the user to avoid surprises.
    immutables = _get_immutable_params(action_db.parameters)
    immutables.extend(_get_immutable_params(runnertype_db.runner_parameters))
    overridden_immutables = [p for p in six.iterkeys(liveaction.parameters) if p in immutables]
    if len(overridden_immutables) > 0:
        raise ValueError('Override of immutable parameter(s) %s is unsupported.'
                         % str(overridden_immutables))

    # Set notification settings for action.
    # XXX: There are cases when we don't want notifications to be sent for a particular
    # execution. So we should look at liveaction.parameters['notify']
    # and not set liveaction.notify.
    if not _is_notify_empty(action_db.notify):
        liveaction.notify = action_db.notify

    # Write to database and send to message queue.
    liveaction.status = action_constants.LIVEACTION_STATUS_REQUESTED
    liveaction.start_timestamp = date_utils.get_datetime_utc_now()

    # Set the "action_is_workflow" attribute
    liveaction.action_is_workflow = action_db.is_workflow()

    # Publish creation after both liveaction and actionexecution are created.
    liveaction = LiveAction.add_or_update(liveaction, publish=False)

    # Get trace_db if it exists. This could throw. If it throws, we have to cleanup
    # liveaction object so we don't see things in requested mode.
    trace_db = None
    try:
        _, trace_db = trace_service.get_trace_db_by_live_action(liveaction)
    except db_exc.StackStormDBObjectNotFoundError as e:
        _cleanup_liveaction(liveaction)
        raise trace_exc.TraceNotFoundException(str(e))

    execution = executions.create_execution_object(liveaction, publish=False)

    if trace_db:
        trace_service.add_or_update_given_trace_db(
            trace_db=trace_db,
            action_executions=[
                trace_service.get_trace_component_for_action_execution(execution, liveaction)
            ])

    return liveaction, execution


def publish_request(liveaction, execution):
    """
    Publish an action execution.

    :return: (liveaction, execution)
    :rtype: tuple
    """
    # Assume that this is a creation.
    LiveAction.publish_create(liveaction)
    LiveAction.publish_status(liveaction)
    ActionExecution.publish_create(execution)

    extra = {'liveaction_db': liveaction, 'execution_db': execution}
    LOG.audit('Action execution requested. LiveAction.id=%s, ActionExecution.id=%s' %
              (liveaction.id, execution.id), extra=extra)

    return liveaction, execution


def request(liveaction):
    liveaction, execution = create_request(liveaction)
    liveaction, execution = publish_request(liveaction, execution)

    return liveaction, execution


def update_status(liveaction, new_status, result=None, publish=True):
    if liveaction.status == new_status:
        return liveaction

    old_status = liveaction.status

    liveaction = action_utils.update_liveaction_status(
        status=new_status, result=result, liveaction_id=liveaction.id, publish=False)

    action_execution = executions.update_execution(liveaction)

    msg = ('The status of action execution is changed from %s to %s. '
           '<LiveAction.id=%s, ActionExecution.id=%s>' % (old_status,
           new_status, liveaction.id, action_execution.id))

    extra = {
        'action_execution_db': action_execution,
        'liveaction_db': liveaction
    }

    LOG.audit(msg, extra=extra)
    LOG.info(msg)

    if publish:
        LiveAction.publish_status(liveaction)

    return liveaction


def is_action_canceled_or_canceling(liveaction_id):
    liveaction_db = action_utils.get_liveaction_by_id(liveaction_id)
    return liveaction_db.status in [action_constants.LIVEACTION_STATUS_CANCELED,
                                    action_constants.LIVEACTION_STATUS_CANCELING]


def is_action_paused_or_pausing(liveaction_id):
    liveaction_db = action_utils.get_liveaction_by_id(liveaction_id)
    return liveaction_db.status in [action_constants.LIVEACTION_STATUS_PAUSED,
                                    action_constants.LIVEACTION_STATUS_PAUSING]


def request_cancellation(liveaction, requester):
    """
    Request cancellation of an action execution.

    :return: (liveaction, execution)
    :rtype: tuple
    """
    if liveaction.status == action_constants.LIVEACTION_STATUS_CANCELING:
        return liveaction

    if liveaction.status not in action_constants.LIVEACTION_CANCELABLE_STATES:
        raise Exception(
            'Unable to cancel liveaction "%s" because it is already in a '
            'completed state.' % liveaction.id
        )

    result = {
        'message': 'Action canceled by user.',
        'user': requester
    }

    # Run cancelation sequence for liveaction that is in running state or
    # if the liveaction is operating under a workflow.
    if ('parent' in liveaction.context or
            liveaction.status in action_constants.LIVEACTION_STATUS_RUNNING):
        status = action_constants.LIVEACTION_STATUS_CANCELING
    else:
        status = action_constants.LIVEACTION_STATUS_CANCELED

    liveaction = update_status(liveaction, status, result=result)

    execution = ActionExecution.get(liveaction__id=str(liveaction.id))

    return (liveaction, execution)


def request_pause(liveaction, requester):
    """
    Request pause for a running action execution.

    :return: (liveaction, execution)
    :rtype: tuple
    """
    # Validate that the runner type of the action supports pause.
    action_db = action_utils.get_action_by_ref(liveaction.action)

    if not action_db:
        raise ValueError(
            'Unable to pause liveaction "%s" because the action "%s" '
            'is not found.' % (liveaction.id, liveaction.action)
        )

    if action_db.runner_type['name'] not in action_constants.WORKFLOW_RUNNER_TYPES:
        raise runner_exc.InvalidActionRunnerOperationError(
            'Unable to pause liveaction "%s" because it is not supported by the '
            '"%s" runner.' % (liveaction.id, action_db.runner_type['name'])
        )

    if (liveaction.status == action_constants.LIVEACTION_STATUS_PAUSING or
            liveaction.status == action_constants.LIVEACTION_STATUS_PAUSED):
        execution = ActionExecution.get(liveaction__id=str(liveaction.id))
        return (liveaction, execution)

    if liveaction.status != action_constants.LIVEACTION_STATUS_RUNNING:
        raise runner_exc.UnexpectedActionExecutionStatusError(
            'Unable to pause liveaction "%s" because it is not in a running state.'
            % liveaction.id
        )

    liveaction = update_status(liveaction, action_constants.LIVEACTION_STATUS_PAUSING)

    execution = ActionExecution.get(liveaction__id=str(liveaction.id))

    return (liveaction, execution)


def request_resume(liveaction, requester):
    """
    Request resume for a paused action execution.

    :return: (liveaction, execution)
    :rtype: tuple
    """
    # Validate that the runner type of the action supports pause.
    action_db = action_utils.get_action_by_ref(liveaction.action)

    if not action_db:
        raise ValueError(
            'Unable to resume liveaction "%s" because the action "%s" '
            'is not found.' % (liveaction.id, liveaction.action)
        )

    if action_db.runner_type['name'] not in action_constants.WORKFLOW_RUNNER_TYPES:
        raise runner_exc.InvalidActionRunnerOperationError(
            'Unable to resume liveaction "%s" because it is not supported by the '
            '"%s" runner.' % (liveaction.id, action_db.runner_type['name'])
        )

    if liveaction.status == action_constants.LIVEACTION_STATUS_RUNNING:
        execution = ActionExecution.get(liveaction__id=str(liveaction.id))
        return (liveaction, execution)

    if liveaction.status != action_constants.LIVEACTION_STATUS_PAUSED:
        raise runner_exc.UnexpectedActionExecutionStatusError(
            'Unable to resume liveaction "%s" because it is not in a paused state.'
            % liveaction.id
        )

    liveaction = update_status(liveaction, action_constants.LIVEACTION_STATUS_RESUMING)

    execution = ActionExecution.get(liveaction__id=str(liveaction.id))

    return (liveaction, execution)


<<<<<<< HEAD
def get_root_liveaction(liveaction_db):
    """Recursively ascends until the root liveaction is found

    Useful for finding an original parent workflow. Pass in
    any LiveActionDB instance, and this function will eventually
    return the top-most liveaction, even if the two are one and
    the same

    :param liveaction_db: The LiveActionDB instance for which to find
                          the root parent
    :rtype: LiveActionDB
    """

    parent = liveaction_db.context.get("parent")
    if parent:
        parent_execution = ActionExecution.get(id=parent['execution_id'])
        parent_liveaction = LiveAction.get(id=parent_execution.liveaction['id'])
        return get_root_liveaction(parent_liveaction)
    else:
        return liveaction_db
=======
def store_execution_output_data(execution_db, action_db, data, output_type='output',
                                timestamp=None):
    """
    Store output from an execution as a new document in the collection.
    """
    execution_id = str(execution_db.id)
    action_ref = action_db.ref
    runner_ref = getattr(action_db, 'runner_type', {}).get('name', 'unknown')
    timestamp = timestamp or date_utils.get_datetime_utc_now()

    output_db = ActionExecutionOutputDB(execution_id=execution_id,
                                        action_ref=action_ref,
                                        runner_ref=runner_ref,
                                        timestamp=timestamp,
                                        output_type=output_type,
                                        data=data)
    output_db = ActionExecutionOutput.add_or_update(output_db, publish=True,
                                                    dispatch_trigger=False)

    return output_db
>>>>>>> c6514d4a


def _cleanup_liveaction(liveaction):
    try:
        LiveAction.delete(liveaction)
    except:
        LOG.exception('Failed cleaning up LiveAction: %s.', liveaction)
        pass


def _is_notify_empty(notify_db):
    """
    notify_db is considered to be empty if notify_db is None and neither
    of on_complete, on_success and on_failure have values.
    """
    if not notify_db:
        return True
    return not (notify_db.on_complete or notify_db.on_success or notify_db.on_failure)<|MERGE_RESOLUTION|>--- conflicted
+++ resolved
@@ -315,7 +315,6 @@
     return (liveaction, execution)
 
 
-<<<<<<< HEAD
 def get_root_liveaction(liveaction_db):
     """Recursively ascends until the root liveaction is found
 
@@ -336,7 +335,8 @@
         return get_root_liveaction(parent_liveaction)
     else:
         return liveaction_db
-=======
+
+
 def store_execution_output_data(execution_db, action_db, data, output_type='output',
                                 timestamp=None):
     """
@@ -357,7 +357,6 @@
                                                     dispatch_trigger=False)
 
     return output_db
->>>>>>> c6514d4a
 
 
 def _cleanup_liveaction(liveaction):
