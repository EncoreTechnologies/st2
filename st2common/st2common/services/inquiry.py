--- conflicted
+++ resolved
@@ -154,13 +154,8 @@
     # Succeed the liveaction and update result with the inquiry response.
     LOG.debug('Updating response for inquiry "%s".' % str(inquiry.id))
 
-<<<<<<< HEAD
     result = fast_deepcopy(inquiry.result)
-    result['response'] = response
-=======
-    result = copy.deepcopy(inquiry.result)
     result["response"] = response
->>>>>>> 144e51b8
 
     liveaction_db = action_utils.update_liveaction_status(
         status=action_constants.LIVEACTION_STATUS_SUCCEEDED,
