# Licensed to the StackStorm, Inc ('StackStorm') under one or more
# contributor license agreements.  See the NOTICE file distributed with
# this work for additional information regarding copyright ownership.
# The ASF licenses this file to You under the Apache License, Version 2.0
# (the "License"); you may not use this file except in compliance with
# the License.  You may obtain a copy of the License at
#
#     http://www.apache.org/licenses/LICENSE-2.0
#
# Unless required by applicable law or agreed to in writing, software
# distributed under the License is distributed on an "AS IS" BASIS,
# WITHOUT WARRANTIES OR CONDITIONS OF ANY KIND, either express or implied.
# See the License for the specific language governing permissions and
# limitations under the License.

from __future__ import absolute_import

import copy
import retrying
import six

from orquesta import conducting
from orquesta import events
from orquesta import exceptions as orquesta_exc
from orquesta.expressions import base as expressions
from orquesta.specs import loader as specs_loader
from orquesta import states

from st2common.constants import action as ac_const
from st2common.exceptions import action as ac_exc
from st2common.exceptions import workflow as wf_exc
from st2common import log as logging
from st2common.models.api import notification as notify_api_models
from st2common.models.db import liveaction as lv_db_models
from st2common.models.db import workflow as wf_db_models
from st2common.models.system import common as sys_models
from st2common.models.utils import action_param_utils
from st2common.persistence import liveaction as lv_db_access
from st2common.persistence import execution as ex_db_access
from st2common.persistence import workflow as wf_db_access
from st2common.runners import utils as runners_utils
from st2common.services import action as ac_svc
from st2common.services import executions as ex_svc
from st2common.util import action_db as action_utils
from st2common.util import date as date_utils
from st2common.util import param as param_utils


LOG = logging.getLogger(__name__)


def is_action_execution_under_workflow_context(ac_ex_db):
    # The action execution is executed under the context of a workflow
    # if it contains the orquesta key in its context dictionary.
    return ac_ex_db.context and 'orquesta' in ac_ex_db.context


def format_inspection_result(result):
    errors = []

    categories = {
        'contents': 'content',
        'context': 'context',
        'expressions': 'expression',
        'semantics': 'semantic',
        'syntax': 'syntax'
    }

    # For context and expression errors, rename the attribute from type to language.
    for category in ['context', 'expressions']:
        for entry in result.get(category, []):
            if 'language' not in entry:
                entry['language'] = entry['type']
                del entry['type']

    # For all categories, put the category value in the type attribute.
    for category, entries in six.iteritems(result):
        for entry in entries:
            entry['type'] = categories[category]
            errors.append(entry)

    return errors


def inspect(wf_spec, st2_ctx, raise_exception=True):
    # Inspect workflow definition.
    result = wf_spec.inspect(app_ctx=st2_ctx, raise_exception=False)
    errors = format_inspection_result(result)

    # Inspect st2 specific contents.
    errors += inspect_task_contents(wf_spec)

    # Sort the list of errors by type and path.
    errors = sorted(errors, key=lambda e: (e['type'], e['schema_path']))

    if errors and raise_exception:
        raise orquesta_exc.WorkflowInspectionError(errors)

    return errors


def inspect_task_contents(wf_spec):
    result = []
    spec_path = 'tasks'
    schema_path = 'properties.tasks.patternProperties.^\\w+$'
    action_schema_path = schema_path + '.properties.action'
    action_input_schema_path = schema_path + '.properties.input'

    def is_action_an_expression(action):
        if isinstance(action, six.string_types):
            for name, evaluator in six.iteritems(expressions.get_evaluators()):
                if evaluator.has_expressions(action):
                    return True

    for task_name, task_spec in six.iteritems(wf_spec.tasks):
        action_ref = getattr(task_spec, 'action', None)
        action_spec_path = spec_path + '.' + task_name + '.action'
        action_input_spec_path = spec_path + '.' + task_name + '.input'

        # Move on if action is empty or an expression.
        if not action_ref or is_action_an_expression(action_ref):
            continue

        # Check that the format of the action is a valid resource reference.
        if not sys_models.ResourceReference.is_resource_reference(action_ref):
            entry = {
                'type': 'content',
                'message': 'The action reference "%s" is not formatted correctly.' % action_ref,
                'spec_path': action_spec_path,
                'schema_path': action_schema_path
            }

            result.append(entry)
            continue

        # Check that the action is registered in the database.
        if not action_utils.get_action_by_ref(ref=action_ref):
            entry = {
                'type': 'content',
                'message': 'The action "%s" is not registered in the database.' % action_ref,
                'spec_path': action_spec_path,
                'schema_path': action_schema_path
            }

            result.append(entry)
            continue

        # Check the action parameters.
        params = getattr(task_spec, 'input', None) or {}

        if params and not isinstance(params, dict):
            continue

        requires, unexpected = action_param_utils.validate_action_parameters(action_ref, params)

        for param in requires:
            message = 'Action "%s" is missing required input "%s".' % (action_ref, param)

            entry = {
                'type': 'content',
                'message': message,
                'spec_path': action_input_spec_path,
                'schema_path': action_input_schema_path
            }

            result.append(entry)

        for param in unexpected:
            message = 'Action "%s" has unexpected input "%s".' % (action_ref, param)

            entry = {
                'type': 'content',
                'message': message,
                'spec_path': action_input_spec_path + '.' + param,
                'schema_path': action_input_schema_path + '.patternProperties.^\\w+$'
            }

            result.append(entry)

    return result


def request(wf_def, ac_ex_db, st2_ctx, notify_cfg=None):
    wf_ac_ex_id = str(ac_ex_db.id)
    LOG.info('[%s] Processing action execution request for workflow.', wf_ac_ex_id)

    # Load workflow definition into workflow spec model.
    spec_module = specs_loader.get_spec_module('native')
    wf_spec = spec_module.instantiate(wf_def)

    # Inspect the workflow spec.
    inspect(wf_spec, st2_ctx, raise_exception=True)

    # Identify the action to execute.
    action_db = action_utils.get_action_by_ref(ref=ac_ex_db.action['ref'])

    if not action_db:
        error = 'Unable to find action "%s".' % ac_ex_db.action['ref']
        raise ac_exc.InvalidActionReferencedException(error)

    # Identify the runner for the action.
    runner_type_db = action_utils.get_runnertype_by_name(action_db.runner_type['name'])

    # Render action execution parameters.
    runner_params, action_params = param_utils.render_final_params(
        runner_type_db.runner_parameters,
        action_db.parameters,
        ac_ex_db.parameters,
        ac_ex_db.context
    )

    # Instantiate the workflow conductor.
    conductor_params = {'inputs': action_params, 'context': st2_ctx}
    conductor = conducting.WorkflowConductor(wf_spec, **conductor_params)

    # Set the initial workflow state to requested.
    conductor.request_workflow_state(states.REQUESTED)

    # Serialize the conductor which initializes some internal values.
    data = conductor.serialize()

    # Create a record for workflow execution.
    wf_ex_db = wf_db_models.WorkflowExecutionDB(
        action_execution=str(ac_ex_db.id),
        spec=data['spec'],
        graph=data['graph'],
        flow=data['flow'],
        context=data['context'],
        input=data['input'],
        output=data['output'],
        errors=data['errors'],
        status=data['state']
    )

    # Inspect that the list of tasks in the notify parameter exist in the workflow spec.
    if runner_params.get('notify'):
        invalid_tasks = list(set(runner_params.get('notify')) - set(wf_spec.tasks.keys()))

        if invalid_tasks:
            raise wf_exc.WorkflowExecutionException(
                'The following tasks in the notify parameter do not exist '
                'in the workflow definition: %s.' % ', '.join(invalid_tasks)
            )

    # Write notify instruction to record.
    if notify_cfg:
        # Set up the notify instruction in the workflow execution record.
        wf_ex_db.notify = {
            'config': notify_cfg,
            'tasks': runner_params.get('notify')
        }

    # Insert new record into the database and do not publish to the message bus yet.
    wf_ex_db = wf_db_access.WorkflowExecution.insert(wf_ex_db, publish=False)
    LOG.info('[%s] Workflow execution "%s" is created.', wf_ac_ex_id, str(wf_ex_db.id))

    # Update the context with the workflow execution id created on database insert.
    # Publish the workflow execution requested state to the message bus.
    if wf_ex_db.status not in states.COMPLETED_STATES:
        wf_ex_db.context['st2']['workflow_execution_id'] = str(wf_ex_db.id)
        wf_ex_db.flow['contexts'][0]['st2']['workflow_execution_id'] = str(wf_ex_db.id)
        wf_ex_db = wf_db_access.WorkflowExecution.update(wf_ex_db, publish=False)
        wf_db_access.WorkflowExecution.publish_status(wf_ex_db)
        msg = '[%s] Workflow execution "%s" is published.'
        LOG.info(msg, wf_ac_ex_id, str(wf_ex_db.id))
    else:
        msg = '[%s] Workflow execution is in completed state "%s".'
        LOG.info(msg, wf_ac_ex_id, wf_ex_db.status)

    return wf_ex_db


@retrying.retry(retry_on_exception=wf_exc.retry_on_exceptions)
def request_pause(ac_ex_db):
    wf_ac_ex_id = str(ac_ex_db.id)
    LOG.info('[%s] Processing pause request for workflow.', wf_ac_ex_id)

    wf_ex_dbs = wf_db_access.WorkflowExecution.query(action_execution=str(ac_ex_db.id))

    if not wf_ex_dbs:
        raise wf_exc.WorkflowExecutionNotFoundException(str(ac_ex_db.id))

    if len(wf_ex_dbs) > 1:
        raise wf_exc.AmbiguousWorkflowExecutionException(str(ac_ex_db.id))

    wf_ex_db = wf_ex_dbs[0]

    if wf_ex_db.status in states.COMPLETED_STATES:
        raise wf_exc.WorkflowExecutionIsCompletedException(str(wf_ex_db.id))

    conductor = deserialize_conductor(wf_ex_db)

    if conductor.get_workflow_state() in states.COMPLETED_STATES:
        raise wf_exc.WorkflowExecutionIsCompletedException(str(wf_ex_db.id))

    conductor.request_workflow_state(states.PAUSED)

    # Write the updated workflow state and task flow to the database.
    wf_ex_db.status = conductor.get_workflow_state()
    wf_ex_db.flow = conductor.flow.serialize()
    wf_ex_db = wf_db_access.WorkflowExecution.update(wf_ex_db, publish=False)

    LOG.info('[%s] Completed processing pause request for workflow.', wf_ac_ex_id)

    return wf_ex_db


@retrying.retry(retry_on_exception=wf_exc.retry_on_exceptions)
def request_resume(ac_ex_db):
    wf_ac_ex_id = str(ac_ex_db.id)
    LOG.info('[%s] Processing resume request for workflow.', wf_ac_ex_id)

    wf_ex_dbs = wf_db_access.WorkflowExecution.query(action_execution=str(ac_ex_db.id))

    if not wf_ex_dbs:
        raise wf_exc.WorkflowExecutionNotFoundException(str(ac_ex_db.id))

    if len(wf_ex_dbs) > 1:
        raise wf_exc.AmbiguousWorkflowExecutionException(str(ac_ex_db.id))

    wf_ex_db = wf_ex_dbs[0]

    if wf_ex_db.status in states.COMPLETED_STATES:
        raise wf_exc.WorkflowExecutionIsCompletedException(str(wf_ex_db.id))

    if wf_ex_db.status in states.RUNNING_STATES:
        msg = '[%s] Workflow execution "%s" is not resumed because it is already active.'
        LOG.info(msg, wf_ac_ex_id, str(wf_ex_db.id))
        return

    conductor = deserialize_conductor(wf_ex_db)

    if conductor.get_workflow_state() in states.COMPLETED_STATES:
        raise wf_exc.WorkflowExecutionIsCompletedException(str(wf_ex_db.id))

    if conductor.get_workflow_state() in states.RUNNING_STATES:
        msg = '[%s] Workflow execution "%s" is not resumed because it is already active.'
        LOG.info(msg, wf_ac_ex_id, str(wf_ex_db.id))
        return

    conductor.request_workflow_state(states.RESUMING)

    # Write the updated workflow state and task flow to the database.
    wf_ex_db.status = conductor.get_workflow_state()
    wf_ex_db.flow = conductor.flow.serialize()
    wf_db_access.WorkflowExecution.update(wf_ex_db, publish=False)
    wf_ex_db = wf_db_access.WorkflowExecution.get_by_id(str(wf_ex_db.id))

    # Publish state change.
    wf_db_access.WorkflowExecution.publish_status(wf_ex_db)

    LOG.info('[%s] Completed processing resume request for workflow.', wf_ac_ex_id)

    return wf_ex_db


@retrying.retry(retry_on_exception=wf_exc.retry_on_exceptions)
def request_cancellation(ac_ex_db):
    wf_ac_ex_id = str(ac_ex_db.id)
    LOG.info('[%s] Processing cancellation request for workflow.', wf_ac_ex_id)

    wf_ex_dbs = wf_db_access.WorkflowExecution.query(action_execution=str(ac_ex_db.id))

    if not wf_ex_dbs:
        raise wf_exc.WorkflowExecutionNotFoundException(str(ac_ex_db.id))

    if len(wf_ex_dbs) > 1:
        raise wf_exc.AmbiguousWorkflowExecutionException(str(ac_ex_db.id))

    wf_ex_db = wf_ex_dbs[0]

    if wf_ex_db.status in states.COMPLETED_STATES:
        raise wf_exc.WorkflowExecutionIsCompletedException(str(wf_ex_db.id))

    conductor = deserialize_conductor(wf_ex_db)

    if conductor.get_workflow_state() in states.COMPLETED_STATES:
        raise wf_exc.WorkflowExecutionIsCompletedException(str(wf_ex_db.id))

    conductor.request_workflow_state(states.CANCELED)

    # Write the updated workflow state and task flow to the database.
    wf_ex_db.status = conductor.get_workflow_state()
    wf_ex_db.flow = conductor.flow.serialize()
    wf_ex_db = wf_db_access.WorkflowExecution.update(wf_ex_db, publish=False)

    # Cascade the cancellation up to the root of the workflow.
    root_ac_ex_db = ac_svc.get_root_execution(ac_ex_db)

    if root_ac_ex_db != ac_ex_db and root_ac_ex_db.status not in ac_const.LIVEACTION_CANCEL_STATES:
        LOG.info('[%s] Cascading cancellation request to parent workflow.', wf_ac_ex_id)
        root_lv_ac_db = lv_db_access.LiveAction.get(id=root_ac_ex_db.liveaction['id'])
        ac_svc.request_cancellation(root_lv_ac_db, None)

    LOG.debug('[%s] %s', wf_ac_ex_id, conductor.serialize())
    LOG.info('[%s] Completed processing cancellation request for workflow.', wf_ac_ex_id)

    return wf_ex_db


def request_task_execution(wf_ex_db, st2_ctx, task_ex_req):
    wf_ac_ex_id = wf_ex_db.action_execution
    task_id = task_ex_req['id']
    task_route = task_ex_req['route']
    task_spec = task_ex_req['spec']
    task_ctx = task_ex_req['ctx']
    task_actions = task_ex_req['actions']
    task_delay = task_ex_req.get('delay')

    msg = '[%s] Processing task execution request for task "%s", route "%s".'
    LOG.info(msg, wf_ac_ex_id, task_id, str(task_route))

    # Use existing task execution when task is with items and still running.
    task_ex_dbs = wf_db_access.TaskExecution.query(
        workflow_execution=str(wf_ex_db.id),
        task_id=task_id,
        task_route=task_route,
        order_by=['-start_timestamp']
    )

    if (len(task_ex_dbs) > 0 and task_ex_dbs[0].itemized and
            task_ex_dbs[0].status == ac_const.LIVEACTION_STATUS_RUNNING):
        task_ex_db = task_ex_dbs[0]
        task_ex_id = str(task_ex_db.id)
        msg = '[%s] Task execution "%s" retrieved for task "%s", route "%s".'
        LOG.info(msg, wf_ac_ex_id, task_ex_id, task_id, str(task_route))
    else:
        # Create a record for task execution.
        task_ex_db = wf_db_models.TaskExecutionDB(
            workflow_execution=str(wf_ex_db.id),
            task_name=task_spec.name or task_id,
            task_id=task_id,
            task_route=task_route,
            task_spec=task_spec.serialize(),
            delay=task_delay,
            itemized=task_spec.has_items(),
            items_count=task_ex_req.get('items_count'),
            items_concurrency=task_ex_req.get('concurrency'),
            context=task_ctx,
            status=states.REQUESTED
        )

        # Prepare the result format for itemized task execution.
        if task_ex_db.itemized:
            task_ex_db.result = {'items': [None] * task_ex_db.items_count}

        # Insert new record into the database.
        task_ex_db = wf_db_access.TaskExecution.insert(task_ex_db, publish=False)
        task_ex_id = str(task_ex_db.id)
        msg = '[%s] Task execution "%s" created for task "%s", route "%s".'
        LOG.info(msg, wf_ac_ex_id, task_ex_id, task_id, str(task_route))

    try:
        # Return here if no action is specified in task spec.
        if task_spec.action is None:
            msg = '[%s] Task "%s", route "%s", is action less and succeed by default.'
            LOG.info(msg, wf_ac_ex_id, task_id, str(task_route))

            # Set the task execution to running.
            task_ex_db.status = states.RUNNING
            task_ex_db = wf_db_access.TaskExecution.update(task_ex_db, publish=False)

            # Fast forward task execution to completion.
            update_task_execution(str(task_ex_db.id), states.SUCCEEDED)
            update_task_flow(str(task_ex_db.id), states.SUCCEEDED, publish=False)

            # Refresh and return the task execution
            return wf_db_access.TaskExecution.get_by_id(str(task_ex_db.id))

        # Return here for task with items but the items list is empty.
        if task_ex_db.itemized and task_ex_db.items_count == 0:
            msg = '[%s] Task "%s", route "%s", has no items and succeed by default.'
            LOG.info(msg, wf_ac_ex_id, task_id, str(task_route))

            # Set the task execution to running.
            task_ex_db.status = states.RUNNING
            task_ex_db = wf_db_access.TaskExecution.update(task_ex_db, publish=False)

            # Fast forward task execution to completion.
            update_task_execution(str(task_ex_db.id), states.SUCCEEDED)
            update_task_flow(str(task_ex_db.id), states.SUCCEEDED, publish=False)

            # Refresh and return the task execution
            return wf_db_access.TaskExecution.get_by_id(str(task_ex_db.id))

        # Request action execution for each actions in the task request.
        for ac_ex_req in task_actions:
            ac_ex_delay = eval_action_execution_delay(task_ex_req, ac_ex_req, task_ex_db.itemized)
            request_action_execution(wf_ex_db, task_ex_db, st2_ctx, ac_ex_req, delay=ac_ex_delay)
            task_ex_db = wf_db_access.TaskExecution.get_by_id(str(task_ex_db.id))
    except Exception as e:
        msg = '[%s] Failed action execution(s) for task "%s", route "%s". %s'
        LOG.exception(msg, wf_ac_ex_id, task_id, str(task_route), str(e))
        message = '%s: %s' % (type(e).__name__, str(e))
        error = {'type': 'error', 'message': message, 'task_id': task_id, 'route': task_route}
        update_task_execution(str(task_ex_db.id), states.FAILED, {'errors': [error]})
        raise e

    return task_ex_db


def eval_action_execution_delay(task_ex_req, ac_ex_req, itemized=False):
    task_ex_delay = task_ex_req.get('delay')
    items_concurrency = task_ex_req.get('concurrency')

    # If there is a task delay and not with items, return the delay value.
    if task_ex_delay and not itemized:
        return task_ex_delay

    # If there is a task delay and task has items but no concurrency, return the delay value.
    if task_ex_delay and itemized and not items_concurrency:
        return task_ex_delay

    # If there is a task delay and task has items with concurrency,
    # return the delay value up if item id is less than the concurrency value.
    if task_ex_delay and itemized and ac_ex_req['item_id'] < items_concurrency:
        return task_ex_delay

    return None


@retrying.retry(retry_on_exception=wf_exc.retry_on_exceptions)
def request_action_execution(wf_ex_db, task_ex_db, st2_ctx, ac_ex_req, delay=None):
    wf_ac_ex_id = wf_ex_db.action_execution
    action_ref = ac_ex_req['action']
    action_input = ac_ex_req['input']
    item_id = ac_ex_req.get('item_id')

    # If the task is with items and item_id is not provided, raise exception.
    if task_ex_db.itemized and item_id is None:
        msg = 'Unable to request action execution. Identifier for the item is not provided.'
        raise Exception(msg)

    # Identify the action to execute.
    action_db = action_utils.get_action_by_ref(ref=action_ref)

    if not action_db:
        error = 'Unable to find action "%s".' % action_ref
        raise ac_exc.InvalidActionReferencedException(error)

    # Identify the runner for the action.
    runner_type_db = action_utils.get_runnertype_by_name(action_db.runner_type['name'])

    # Identify action pack name
    action_ref = task_ex_db.task_spec.get('spec').get('action')
    if action_ref:
        pack = action_ref.split('.')[0]
    else:
        pack = st2_ctx.get('pack')

    # Set context for the action execution.
    ac_ex_ctx = {
        'pack': pack,
        'user': st2_ctx.get('user'),
        'parent': st2_ctx,
        'orquesta': {
            'workflow_execution_id': str(wf_ex_db.id),
            'task_execution_id': str(task_ex_db.id),
            'task_name': task_ex_db.task_name,
<<<<<<< HEAD
            'task_id': task_ex_db.task_id
        },
=======
            'task_id': task_ex_db.task_id,
            'task_route': task_ex_db.task_route
        }
>>>>>>> 587b7f36
    }

    if st2_ctx.get('api_user'):
        ac_ex_ctx['api_user'] = st2_ctx.get('api_user')

    if item_id is not None:
        ac_ex_ctx['orquesta']['item_id'] = item_id

    # Render action execution parameters and setup action execution object.
    ac_ex_params = param_utils.render_live_params(
        runner_type_db.runner_parameters or {},
        action_db.parameters or {},
        action_input or {},
        ac_ex_ctx
    )

    # The delay spec is in seconds and scheduler expects milliseconds.
    if delay is not None and delay > 0:
        delay = delay * 1000

    # Instantiate the live action record.
    lv_ac_db = lv_db_models.LiveActionDB(
        action=action_ref,
        workflow_execution=str(wf_ex_db.id),
        task_execution=str(task_ex_db.id),
        delay=delay,
        context=ac_ex_ctx,
        parameters=ac_ex_params
    )

    # Set notification if instructed.
    if (wf_ex_db.notify and wf_ex_db.notify.get('config') and
            wf_ex_db.notify.get('tasks') and task_ex_db.task_name in wf_ex_db.notify['tasks']):
        lv_ac_db.notify = notify_api_models.NotificationsHelper.to_model(wf_ex_db.notify['config'])

    # Set the task execution to running first otherwise a race can occur
    # where the action execution finishes first and the completion handler
    # conflicts with this status update.
    task_ex_db.status = states.RUNNING
    task_ex_db = wf_db_access.TaskExecution.update(task_ex_db, publish=False)

    # Request action execution.
    lv_ac_db, ac_ex_db = ac_svc.request(lv_ac_db)
    msg = '[%s] Action execution "%s" requested for task "%s", route "%s".'
    LOG.info(msg, wf_ac_ex_id, str(ac_ex_db.id), task_ex_db.task_id, str(task_ex_db.task_route))

    return ac_ex_db


def handle_action_execution_pending(ac_ex_db):
    # Check that the action execution is paused.
    if ac_ex_db.status != ac_const.LIVEACTION_STATUS_PENDING:
        raise Exception(
            'Unable to handle pending of action execution. The action execution '
            '"%s" is in "%s" state.' % (str(ac_ex_db.id), ac_ex_db.status)
        )

    # Get related record identifiers.
    wf_ex_id = ac_ex_db.context['orquesta']['workflow_execution_id']
    task_ex_id = ac_ex_db.context['orquesta']['task_execution_id']

    # Get execution records for logging purposes.
    wf_ex_db = wf_db_access.WorkflowExecution.get_by_id(wf_ex_id)
    task_ex_db = wf_db_access.TaskExecution.get_by_id(task_ex_id)

    msg = '[%s] Handling pending of action execution "%s" for task "%s", route "%s".'
    LOG.info(msg, wf_ex_db.action_execution, str(ac_ex_db.id),
             task_ex_db.task_id, str(task_ex_db.task_route))

    # Updat task execution
    update_task_execution(task_ex_id, ac_ex_db.status, ac_ex_ctx=ac_ex_db.context)

    # Update task flow in the workflow execution.
    ac_ex_ctx = ac_ex_db.context.get('orquesta')
    update_task_flow(task_ex_id, ac_ex_db.status, ac_ex_ctx=ac_ex_ctx, publish=True)


def handle_action_execution_pause(ac_ex_db):
    # Check that the action execution is paused.
    if ac_ex_db.status != ac_const.LIVEACTION_STATUS_PAUSED:
        raise Exception(
            'Unable to handle pause of action execution. The action execution '
            '"%s" is in "%s" state.' % (str(ac_ex_db.id), ac_ex_db.status)
        )

    # Get related record identifiers.
    wf_ex_id = ac_ex_db.context['orquesta']['workflow_execution_id']
    task_ex_id = ac_ex_db.context['orquesta']['task_execution_id']

    # Get execution records for logging purposes.
    wf_ex_db = wf_db_access.WorkflowExecution.get_by_id(wf_ex_id)
    task_ex_db = wf_db_access.TaskExecution.get_by_id(task_ex_id)

    # If task is already paused, then there is nothing to process.
    if task_ex_db.status == ac_ex_db.status:
        return

    msg = '[%s] Handling pause of action execution "%s" for task "%s", route "%s".'
    LOG.info(msg, wf_ex_db.action_execution, str(ac_ex_db.id),
             task_ex_db.task_id, str(task_ex_db.task_route))

    # Updat task execution
    update_task_execution(task_ex_id, ac_ex_db.status, ac_ex_ctx=ac_ex_db.context)

    # Update task flow in the workflow execution.
    ac_ex_ctx = ac_ex_db.context.get('orquesta')
    update_task_flow(task_ex_id, ac_ex_db.status, ac_ex_ctx=ac_ex_ctx, publish=True)


def handle_action_execution_resume(ac_ex_db):
    if 'orquesta' not in ac_ex_db.context:
        raise Exception(
            'Unable to handle resume of action execution. The action execution '
            '%s is not an orquesta workflow task.' % str(ac_ex_db.id)
        )

    # Get related record identifiers.
    wf_ex_id = ac_ex_db.context['orquesta']['workflow_execution_id']
    task_ex_id = ac_ex_db.context['orquesta']['task_execution_id']

    # Get execution records for logging purposes.
    wf_ex_db = wf_db_access.WorkflowExecution.get_by_id(wf_ex_id)
    task_ex_db = wf_db_access.TaskExecution.get_by_id(task_ex_id)

    msg = '[%s] Handling resume of action execution "%s" for task "%s", route "%s".'
    LOG.info(msg, wf_ex_db.action_execution, str(ac_ex_db.id),
             task_ex_db.task_id, str(task_ex_db.task_route))

    # Updat task execution to running.
    resume_task_execution(task_ex_id)

    # Update workflow execution to running.
    resume_workflow_execution(wf_ex_id, task_ex_id)

    # If action execution has a parent, cascade status change upstream and do not publish
    # the status change because we do not want to trigger resume of other peer subworkflows.
    if 'parent' in ac_ex_db.context:
        parent_ac_ex_id = ac_ex_db.context['parent']['execution_id']
        parent_ac_ex_db = ex_db_access.ActionExecution.get_by_id(parent_ac_ex_id)

        if parent_ac_ex_db.status == ac_const.LIVEACTION_STATUS_PAUSED:
            action_utils.update_liveaction_status(
                liveaction_id=parent_ac_ex_db.liveaction['id'],
                status=ac_const.LIVEACTION_STATUS_RUNNING,
                publish=False)

        # If there are grand parents, handle the resume of the parent action execution.
        if 'orquesta' in parent_ac_ex_db.context and 'parent' in parent_ac_ex_db.context:
            handle_action_execution_resume(parent_ac_ex_db)


def handle_action_execution_completion(ac_ex_db):
    # Check that the action execution is completed.
    if ac_ex_db.status not in ac_const.LIVEACTION_COMPLETED_STATES:
        raise Exception(
            'Unable to handle completion of action execution. The action execution '
            '"%s" is in "%s" state.' % (str(ac_ex_db.id), ac_ex_db.status)
        )

    # Get related record identifiers.
    wf_ex_id = ac_ex_db.context['orquesta']['workflow_execution_id']
    task_ex_id = ac_ex_db.context['orquesta']['task_execution_id']

    # Get execution records for logging purposes.
    wf_ex_db = wf_db_access.WorkflowExecution.get_by_id(wf_ex_id)
    task_ex_db = wf_db_access.TaskExecution.get_by_id(task_ex_id)

    msg = ('[%s] Handling completion of action execution "%s" '
           'in state "%s" for task "%s", route "%s".')
    LOG.info(msg, wf_ex_db.action_execution, str(ac_ex_db.id), ac_ex_db.status,
             task_ex_db.task_id, str(task_ex_db.task_route))

    # If task is currently paused and the action execution is skipped to
    # completion, then transition task status to running first.
    if task_ex_db.status == ac_const.LIVEACTION_STATUS_PAUSED:
        resume_task_execution(task_ex_id)

    # Update task execution if completed.
    update_task_execution(task_ex_id, ac_ex_db.status, ac_ex_db.result, ac_ex_db.context)

    # Update task flow in the workflow execution.
    update_task_flow(
        task_ex_id,
        ac_ex_db.status,
        ac_ex_result=ac_ex_db.result,
        ac_ex_ctx=ac_ex_db.context.get('orquesta')
    )

    # Request the next set of tasks if workflow execution is not complete.
    request_next_tasks(wf_ex_db, task_ex_id=task_ex_id)

    # Update workflow execution if completed.
    update_workflow_execution(wf_ex_id)


def deserialize_conductor(wf_ex_db):
    data = {
        'spec': wf_ex_db.spec,
        'graph': wf_ex_db.graph,
        'state': wf_ex_db.status,
        'flow': wf_ex_db.flow,
        'context': wf_ex_db.context,
        'input': wf_ex_db.input,
        'output': wf_ex_db.output,
        'errors': wf_ex_db.errors
    }

    return conducting.WorkflowConductor.deserialize(data)


def refresh_conductor(wf_ex_id):
    wf_ex_db = wf_db_access.WorkflowExecution.get_by_id(wf_ex_id)
    conductor = deserialize_conductor(wf_ex_db)

    return conductor, wf_ex_db


@retrying.retry(retry_on_exception=wf_exc.retry_on_exceptions)
def update_task_flow(task_ex_id, ac_ex_status, ac_ex_result=None, ac_ex_ctx=None, publish=True):
    # Return if action execution status is not in the list of states to process.
    states_to_process = (
        copy.copy(ac_const.LIVEACTION_COMPLETED_STATES) +
        [ac_const.LIVEACTION_STATUS_PAUSED, ac_const.LIVEACTION_STATUS_PENDING]
    )

    if ac_ex_status not in states_to_process:
        return

    # Replace/Simplify specific states.
    states_to_collapse = {
        ac_const.LIVEACTION_STATUS_POLICY_DELAYED: ac_const.LIVEACTION_STATUS_DELAYED
    }

    if ac_ex_status in states_to_collapse:
        ac_ex_status = states_to_collapse[ac_ex_status]

    # Refresh records
    task_ex_db = wf_db_access.TaskExecution.get_by_id(task_ex_id)
    conductor, wf_ex_db = refresh_conductor(task_ex_db.workflow_execution)
    wf_ac_ex_id = wf_ex_db.action_execution

    # Update task flow if task execution is completed or paused.
    msg = '[%s] Publish task "%s", route "%s", with status "%s" to conductor.'
    LOG.info(msg, wf_ac_ex_id, task_ex_db.task_id, str(task_ex_db.task_route), task_ex_db.status)
    ac_ex_event = events.ActionExecutionEvent(ac_ex_status, result=ac_ex_result, context=ac_ex_ctx)
    LOG.debug('[%s] %s', wf_ac_ex_id, conductor.serialize())
    conductor.update_task_flow(task_ex_db.task_id, task_ex_db.task_route, ac_ex_event)

    # Update workflow execution and related liveaction and action execution.
    update_execution_records(
        wf_ex_db,
        conductor,
        update_lv_ac_on_states=states_to_process,
        pub_lv_ac=publish,
        pub_ac_ex=publish
    )


@retrying.retry(retry_on_exception=wf_exc.retry_on_exceptions)
def request_next_tasks(wf_ex_db, task_ex_id=None):
    iteration = 0

    # Refresh records.
    conductor, wf_ex_db = refresh_conductor(str(wf_ex_db.id))
    wf_ac_ex_id = wf_ex_db.action_execution

    # If workflow is in requested state, set it to running.
    if conductor.get_workflow_state() in [states.REQUESTED, states.SCHEDULED]:
        LOG.info('[%s] Requesting conductor to start running workflow execution.', wf_ac_ex_id)
        conductor.request_workflow_state(states.RUNNING)

    # Identify the list of next set of tasks. Don't pass the task id to the conductor
    # so it can identify any next set of tasks to run from the workflow.
    if task_ex_id:
        task_ex_db = wf_db_access.TaskExecution.get_by_id(task_ex_id)
        msg = '[%s] Identifying next set (%s) of tasks after completion of task "%s", route "%s".'
        LOG.info(msg, wf_ac_ex_id, str(iteration), task_ex_db.task_id, str(task_ex_db.task_route))
        LOG.debug('[%s] %s', wf_ac_ex_id, conductor.serialize())
        next_tasks = conductor.get_next_tasks()
    else:
        msg = '[%s] Identifying next set (%s) of tasks for workflow execution in state "%s".'
        LOG.info(msg, wf_ac_ex_id, str(iteration), conductor.get_workflow_state())
        LOG.debug('[%s] %s', wf_ac_ex_id, conductor.serialize())
        next_tasks = conductor.get_next_tasks()

    # If there is no new tasks, update execution records to handle possible completion.
    if not next_tasks:
        # Update workflow execution and related liveaction and action execution.
        LOG.info('[%s] No tasks identified to execute next.', wf_ac_ex_id)
        update_execution_records(wf_ex_db, conductor)

    # If workflow execution is no longer active, then stop processing here.
    if wf_ex_db.status in states.COMPLETED_STATES:
        msg = '[%s] Workflow execution is in completed state "%s".'
        LOG.info(msg, wf_ac_ex_id, wf_ex_db.status)
        return

    # Iterate while there are next tasks identified for processing. In the case for
    # task with no action execution defined, the task execution will complete
    # immediately with a new set of tasks available.
    while next_tasks:
        msg = '[%s] Identified the following set of tasks to execute next: %s'
        tasks_list = ', '.join(["%s (route %s)" % (t['id'], str(t['route'])) for t in next_tasks])
        LOG.info(msg, wf_ac_ex_id, tasks_list)

        # Mark the tasks as running in the task flow before actual task execution.
        for task in next_tasks:
            msg = '[%s] Mark task "%s", route "%s", in conductor as running.'
            LOG.info(msg, wf_ac_ex_id, task['id'], str(task['route']))

            # If task has items and items list is empty, then actions under the next task is empty
            # and will not be processed in the for loop below. Handle this use case separately and
            # mark it as running in the conductor. The task will be completed automatically when
            # it is requested for task execution.
            if task['spec'].has_items() and 'items_count' in task and task['items_count'] == 0:
                ac_ex_event = events.ActionExecutionEvent(states.RUNNING)
                conductor.update_task_flow(task['id'], task['route'], ac_ex_event)

            # If task contains multiple action execution (i.e. with items),
            # then mark each item individually.
            for action in task['actions']:
                ac_ex_ctx = None

                if 'item_id' in action and action['item_id'] is not None:
                    msg = '[%s] Mark task "%s", route "%s", item "%s" in conductor as running.'
                    LOG.info(msg, wf_ac_ex_id, task['id'], str(task['route']), action['item_id'])
                    ac_ex_ctx = {'item_id': action['item_id']} if 'item_id' in action else None

                ac_ex_event = events.ActionExecutionEvent(states.RUNNING, context=ac_ex_ctx)
                conductor.update_task_flow(task['id'], task['route'], ac_ex_event)

        # Update workflow execution and related liveaction and action execution.
        LOG.debug('[%s] %s', wf_ac_ex_id, conductor.serialize())
        update_execution_records(wf_ex_db, conductor)

        # If workflow execution is no longer active, then stop processing here.
        if wf_ex_db.status in states.COMPLETED_STATES:
            msg = '[%s] Workflow execution is in completed state "%s".'
            LOG.info(msg, wf_ac_ex_id, wf_ex_db.status)
            break

        # Request task execution for the tasks.
        for task in next_tasks:
            try:
                msg = '[%s] Requesting execution for task "%s", route "%s".'
                LOG.info(msg, wf_ac_ex_id, task['id'], str(task['route']))

                # Pass down appropriate st2 context to the task and action execution(s).
                root_st2_ctx = wf_ex_db.context.get('st2', {})
                st2_ctx = {
                    'execution_id': wf_ac_ex_id,
                    'user': root_st2_ctx.get('user'),
                    'pack': root_st2_ctx.get('pack')
                }
                if root_st2_ctx.get('api_user'):
                    st2_ctx['api_user'] = root_st2_ctx.get('api_user')

                # Request the task execution.
                request_task_execution(wf_ex_db, st2_ctx, task)
            except Exception as e:
                msg = '[%s] Failed task execution for task "%s", route "%s".'
                LOG.exception(msg, wf_ac_ex_id, task['id'], str(task['route']))
                fail_workflow_execution(str(wf_ex_db.id), e, task=task)
                return

        # Identify the next set of tasks to execute.
        iteration += 1
        conductor, wf_ex_db = refresh_conductor(str(wf_ex_db.id))
        msg = '[%s] Identifying next set (%s) of tasks for workflow execution in state "%s".'
        LOG.info(msg, wf_ac_ex_id, str(iteration), conductor.get_workflow_state())
        LOG.debug('[%s] %s', wf_ac_ex_id, conductor.serialize())
        next_tasks = conductor.get_next_tasks()

        if not next_tasks:
            LOG.info('[%s] No tasks identified to execute next.', wf_ac_ex_id)


@retrying.retry(retry_on_exception=wf_exc.retry_on_exceptions)
def update_task_execution(task_ex_id, ac_ex_status, ac_ex_result=None, ac_ex_ctx=None):
    if ac_ex_status not in states.COMPLETED_STATES + [states.PAUSED, states.PENDING]:
        return

    task_ex_db = wf_db_access.TaskExecution.get_by_id(task_ex_id)
    wf_ex_db = wf_db_access.WorkflowExecution.get_by_id(task_ex_db.workflow_execution)

    # Treat the update of task with items but items list is empty like a normal task execution.
    if not task_ex_db.itemized or (task_ex_db.itemized and task_ex_db.items_count == 0):
        if ac_ex_status != task_ex_db.status:
            msg = '[%s] Updating task execution from state "%s" to "%s".'
            LOG.debug(msg, wf_ex_db.action_execution, task_ex_db.status, ac_ex_status)

        task_ex_db.status = ac_ex_status
        task_ex_db.result = ac_ex_result if ac_ex_result else task_ex_db.result
    elif task_ex_db.itemized and ac_ex_ctx:
        if 'orquesta' not in ac_ex_ctx or 'item_id' not in ac_ex_ctx['orquesta']:
            raise Exception('Context information for the item is not provided. %s' % str(ac_ex_ctx))

        item_id = ac_ex_ctx['orquesta']['item_id']

        msg = '[%s] Processing action execution for task "%s", route "%s", item "%s".'
        LOG.debug(msg, wf_ex_db.action_execution, task_ex_db.task_id,
                  str(task_ex_db.task_route), item_id)

        task_ex_db.result['items'][item_id] = {'status': ac_ex_status, 'result': ac_ex_result}

        statuses = [
            item.get('status', states.UNSET) if item else states.UNSET
            for item in task_ex_db.result['items']
        ]

        task_completed = all([status in states.COMPLETED_STATES for status in statuses])

        if task_completed:
            new_task_status = (
                states.SUCCEEDED
                if all([status == states.SUCCEEDED for status in statuses])
                else states.FAILED
            )

            msg = '[%s] Updating task execution from state "%s" to "%s".'
            LOG.debug(msg, wf_ex_db.action_execution, task_ex_db.status, new_task_status)
            task_ex_db.status = new_task_status
        else:
            msg = '[%s] Task execution is not complete because not all items are complete: %s'
            LOG.debug(msg, wf_ex_db.action_execution, ', '.join(statuses))

    if task_ex_db.status in states.COMPLETED_STATES:
        task_ex_db.end_timestamp = date_utils.get_datetime_utc_now()

    wf_db_access.TaskExecution.update(task_ex_db, publish=False)


@retrying.retry(retry_on_exception=wf_exc.retry_on_exceptions)
def resume_task_execution(task_ex_id):
    # Update task execution to running.
    task_ex_db = wf_db_access.TaskExecution.get_by_id(task_ex_id)
    wf_ex_db = wf_db_access.WorkflowExecution.get_by_id(task_ex_db.workflow_execution)

    msg = '[%s] Updating task execution from state "%s" to "%s".'
    LOG.debug(msg, wf_ex_db.action_execution, task_ex_db.status, states.RUNNING)

    task_ex_db.status = states.RUNNING

    # Write update to the database.
    wf_db_access.TaskExecution.update(task_ex_db, publish=False)


@retrying.retry(retry_on_exception=wf_exc.retry_on_exceptions)
def update_workflow_execution(wf_ex_id):
    conductor, wf_ex_db = refresh_conductor(wf_ex_id)

    # There is nothing to update if workflow execution is not completed or paused.
    if conductor.get_workflow_state() in states.COMPLETED_STATES + [states.PAUSED]:
        # Update workflow execution and related liveaction and action execution.
        update_execution_records(wf_ex_db, conductor)


@retrying.retry(retry_on_exception=wf_exc.retry_on_exceptions)
def resume_workflow_execution(wf_ex_id, task_ex_id):
    # Update workflow execution to running.
    conductor, wf_ex_db = refresh_conductor(wf_ex_id)
    conductor.request_workflow_state(states.RUNNING)

    # Update task execution in task flow to running.
    task_ex_db = wf_db_access.TaskExecution.get_by_id(task_ex_id)
    ac_ex_event = events.ActionExecutionEvent(states.RUNNING)
    conductor.update_task_flow(task_ex_db.task_id, task_ex_db.task_route, ac_ex_event)

    # Update workflow execution and related liveaction and action execution.
    update_execution_records(wf_ex_db, conductor)


@retrying.retry(retry_on_exception=wf_exc.retry_on_exceptions)
def fail_workflow_execution(wf_ex_id, exception, task=None):
    conductor, wf_ex_db = refresh_conductor(wf_ex_id)

    # Set workflow execution status to failed and record error.
    conductor.request_workflow_state(states.FAILED)

    if task is not None and isinstance(task, dict):
        conductor.log_error(exception, task_id=task.get('id'), route=task.get('route'))
    else:
        conductor.log_error(exception)

    # Update workflow execution and related liveaction and action execution.
    update_execution_records(wf_ex_db, conductor)


def update_execution_records(wf_ex_db, conductor, update_lv_ac_on_states=None,
                             pub_wf_ex=False, pub_lv_ac=True, pub_ac_ex=True):

    wf_ac_ex_id = wf_ex_db.action_execution

    # Determine if workflow status has changed.
    wf_old_status = wf_ex_db.status
    wf_ex_db.status = conductor.get_workflow_state()
    status_changed = (wf_old_status != wf_ex_db.status)

    if status_changed:
        msg = '[%s] Updating workflow execution from state "%s" to "%s".'
        LOG.info(msg, wf_ac_ex_id, wf_old_status, wf_ex_db.status)

    # Update timestamp and output if workflow is completed.
    if wf_ex_db.status in states.COMPLETED_STATES:
        wf_ex_db.end_timestamp = date_utils.get_datetime_utc_now()
        wf_ex_db.output = conductor.get_workflow_output()

    # Update task flow and other attributes.
    wf_ex_db.errors = copy.deepcopy(conductor.errors)
    wf_ex_db.flow = conductor.flow.serialize()

    # Write changes to the database.
    wf_ex_db = wf_db_access.WorkflowExecution.update(wf_ex_db, publish=pub_wf_ex)

    # Return if workflow execution status is not specified in update_lv_ac_on_states.
    if isinstance(update_lv_ac_on_states, list) and wf_ex_db.status not in update_lv_ac_on_states:
        return

    # Update the corresponding liveaction and action execution for the workflow.
    wf_ac_ex_db = ex_db_access.ActionExecution.get_by_id(wf_ex_db.action_execution)
    wf_lv_ac_db = action_utils.get_liveaction_by_id(wf_ac_ex_db.liveaction['id'])

    # Gather result for liveaction and action execution.
    result = {'output': wf_ex_db.output or None}

    if wf_ex_db.status in states.ABENDED_STATES:
        result['errors'] = wf_ex_db.errors

        for wf_ex_error in wf_ex_db.errors:
            msg = '[%s] Workflow execution completed with errors.'
            LOG.error(msg, wf_ac_ex_id, extra=wf_ex_error)

    # Sync update with corresponding liveaction and action execution.
    if pub_lv_ac or pub_ac_ex:
        pub_lv_ac = (wf_lv_ac_db.status != wf_ex_db.status)
        pub_ac_ex = pub_lv_ac

    if wf_lv_ac_db.status != wf_ex_db.status:
        msg = '[%s] Updating workflow liveaction from state "%s" to "%s".'
        LOG.debug(msg, wf_ac_ex_id, wf_lv_ac_db.status, wf_ex_db.status)
        msg = '[%s] Workflow liveaction status change %s be published.'
        LOG.debug(msg, wf_ac_ex_id, 'will' if pub_lv_ac else 'will not')
        msg = '[%s] Workflow action execution status change %s be published.'
        LOG.debug(msg, wf_ac_ex_id, 'will' if pub_ac_ex else 'will not')

    wf_lv_ac_db = action_utils.update_liveaction_status(
        status=wf_ex_db.status,
        result=result,
        end_timestamp=wf_ex_db.end_timestamp,
        liveaction_db=wf_lv_ac_db,
        publish=pub_lv_ac)

    ex_svc.update_execution(wf_lv_ac_db, publish=pub_ac_ex)

    # Invoke post run on the liveaction for the workflow execution.
    if status_changed and wf_lv_ac_db.status in ac_const.LIVEACTION_COMPLETED_STATES:
        LOG.info('[%s] Workflow action execution is completed and invoking post run.', wf_ac_ex_id)
        runners_utils.invoke_post_run(wf_lv_ac_db)<|MERGE_RESOLUTION|>--- conflicted
+++ resolved
@@ -557,14 +557,9 @@
             'workflow_execution_id': str(wf_ex_db.id),
             'task_execution_id': str(task_ex_db.id),
             'task_name': task_ex_db.task_name,
-<<<<<<< HEAD
-            'task_id': task_ex_db.task_id
-        },
-=======
             'task_id': task_ex_db.task_id,
             'task_route': task_ex_db.task_route
-        }
->>>>>>> 587b7f36
+        },
     }
 
     if st2_ctx.get('api_user'):
