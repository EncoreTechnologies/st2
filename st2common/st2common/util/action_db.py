# Copyright 2020 The StackStorm Authors.
# Copyright 2019 Extreme Networks, Inc.
#
# Licensed under the Apache License, Version 2.0 (the "License");
# you may not use this file except in compliance with the License.
# You may obtain a copy of the License at
#
#     http://www.apache.org/licenses/LICENSE-2.0
#
# Unless required by applicable law or agreed to in writing, software
# distributed under the License is distributed on an "AS IS" BASIS,
# WITHOUT WARRANTIES OR CONDITIONS OF ANY KIND, either express or implied.
# See the License for the specific language governing permissions and
# limitations under the License.

from __future__ import absolute_import

<<<<<<< HEAD
from typing import Optional
from typing import List

try:
    import simplejson as json
except ImportError:
    import json

=======
>>>>>>> f48877f9
from collections import OrderedDict

from oslo_config import cfg
import six
from mongoengine import ValidationError

from st2common import log as logging
from st2common.constants.action import (
    LIVEACTION_STATUSES,
    LIVEACTION_STATUS_CANCELED,
    LIVEACTION_STATUS_SUCCEEDED,
)
from st2common.exceptions.db import StackStormDBObjectNotFoundError
from st2common.persistence.action import Action
from st2common.persistence.liveaction import LiveAction
from st2common.persistence.runner import RunnerType
from st2common.metrics.base import get_driver
from st2common.util import output_schema
from st2common.util.jsonify import json_encode

LOG = logging.getLogger(__name__)


__all__ = [
    "get_action_parameters_specs",
    "get_runnertype_by_id",
    "get_runnertype_by_name",
    "get_action_by_id",
    "get_action_by_ref",
    "get_liveaction_by_id",
    "update_liveaction_status",
    "serialize_positional_argument",
    "get_args",
]


def get_action_parameters_specs(action_ref):
    """
    Retrieve parameters specifications schema for the provided action reference.

    Note: This function returns a union of action and action runner parameters.

    :param action_ref: Action reference.
    :type action_ref: ``str``

    :rtype: ``dict``
    """
    action_db = get_action_by_ref(ref=action_ref)

    parameters = {}
    if not action_db:
        return parameters

    runner_type_name = action_db.runner_type["name"]
    runner_type_db = get_runnertype_by_name(runnertype_name=runner_type_name)

    # Runner type parameters should be added first before the action parameters.
    parameters.update(runner_type_db["runner_parameters"])
    parameters.update(action_db.parameters)

    return parameters


def get_runnertype_by_id(runnertype_id):
    """
    Get RunnerType by id.

    On error, raise StackStormDBObjectNotFoundError
    """
    try:
        runnertype = RunnerType.get_by_id(runnertype_id)
    except (ValueError, ValidationError) as e:
        LOG.warning(
            'Database lookup for runnertype with id="%s" resulted in ' "exception: %s",
            runnertype_id,
            e,
        )
        raise StackStormDBObjectNotFoundError(
            "Unable to find runnertype with " 'id="%s"' % runnertype_id
        )

    return runnertype


def get_runnertype_by_name(runnertype_name):
    """
    Get an runnertype by name.
    On error, raise ST2ObjectNotFoundError.
    """
    try:
        runnertypes = RunnerType.query(name=runnertype_name)
    except (ValueError, ValidationError) as e:
        LOG.error(
            'Database lookup for name="%s" resulted in exception: %s',
            runnertype_name,
            e,
        )
        raise StackStormDBObjectNotFoundError(
            'Unable to find runnertype with name="%s"' % runnertype_name
        )

    if not runnertypes:
        raise StackStormDBObjectNotFoundError(
            'Unable to find RunnerType with name="%s"' % runnertype_name
        )

    if len(runnertypes) > 1:
        LOG.warning(
            "More than one RunnerType returned from DB lookup by name. "
            "Result list is: %s",
            runnertypes,
        )

    return runnertypes[0]


def get_action_by_id(action_id):
    """
    Get Action by id.

    On error, raise StackStormDBObjectNotFoundError
    """
    action = None

    try:
        action = Action.get_by_id(action_id)
    except (ValueError, ValidationError) as e:
        LOG.warning(
            'Database lookup for action with id="%s" resulted in ' "exception: %s",
            action_id,
            e,
        )
        raise StackStormDBObjectNotFoundError(
            "Unable to find action with " 'id="%s"' % action_id
        )

    return action


def get_action_by_ref(ref, only_fields: Optional[List[str]] = None):
    """
    Returns the action object from db given a string ref.

    :param ref: Reference to the trigger type db object.
    :type ref: ``str``

    :param: only_field: Optional lists if fields to retrieve. If not specified, it defaults to all
                        fields.

    :rtype action: ``object``
    """
    try:
        return Action.get_by_ref(ref, only_fields=only_fields)
    except ValueError as e:
        LOG.debug(
            'Database lookup for ref="%s" resulted ' + "in exception : %s.",
            ref,
            e,
            exc_info=True,
        )
        return None


def get_liveaction_by_id(liveaction_id):
    """
    Get LiveAction by id.

    On error, raise ST2DBObjectNotFoundError.
    """
    liveaction = None

    try:
        liveaction = LiveAction.get_by_id(liveaction_id)
    except (ValidationError, ValueError) as e:
        LOG.error(
            'Database lookup for LiveAction with id="%s" resulted in ' "exception: %s",
            liveaction_id,
            e,
        )
        raise StackStormDBObjectNotFoundError(
            "Unable to find LiveAction with " 'id="%s"' % liveaction_id
        )

    return liveaction


def update_liveaction_status(
    status=None,
    result=None,
    context=None,
    end_timestamp=None,
    liveaction_id=None,
    runner_info=None,
    liveaction_db=None,
    publish=True,
):
    """
    Update the status of the specified LiveAction to the value provided in
    new_status.

    The LiveAction may be specified using either liveaction_id, or as an
    liveaction_db instance.
    """

    if (liveaction_id is None) and (liveaction_db is None):
        raise ValueError(
            "Must specify an liveaction_id or an liveaction_db when "
            "calling update_LiveAction_status"
        )

    if liveaction_db is None:
        liveaction_db = get_liveaction_by_id(liveaction_id)

    if status not in LIVEACTION_STATUSES:
        raise ValueError(
            'Attempting to set status for LiveAction "%s" '
            'to unknown status string. Unknown status is "%s"' % (liveaction_db, status)
        )

    if (
        result
        and cfg.CONF.system.validate_output_schema
        and status == LIVEACTION_STATUS_SUCCEEDED
    ):
        action_db = get_action_by_ref(liveaction_db.action)
        runner_db = get_runnertype_by_name(action_db.runner_type["name"])
        result, status = output_schema.validate_output(
            runner_db.output_schema,
            action_db.output_schema,
            result,
            status,
            runner_db.output_key,
        )

    # If liveaction_db status is set then we need to decrement the counter
    # because it is transitioning to a new state
    if liveaction_db.status:
        get_driver().dec_counter("action.executions.%s" % (liveaction_db.status))

    # If status is provided then we need to increment the timer because the action
    # is transitioning into this new state
    if status:
        get_driver().inc_counter("action.executions.%s" % (status))

    extra = {"liveaction_db": liveaction_db}
    LOG.debug(
        'Updating ActionExection: "%s" with status="%s"',
        liveaction_db.id,
        status,
        extra=extra,
    )

    # If liveaction is already canceled, then do not allow status to be updated.
    if (
        liveaction_db.status == LIVEACTION_STATUS_CANCELED
        and status != LIVEACTION_STATUS_CANCELED
    ):
        LOG.info(
            'Unable to update ActionExecution "%s" with status="%s". '
            "ActionExecution is already canceled.",
            liveaction_db.id,
            status,
            extra=extra,
        )
        return liveaction_db

    old_status = liveaction_db.status
    liveaction_db.status = status

    if result:
        liveaction_db.result = result

    if context:
        liveaction_db.context.update(context)

    if end_timestamp:
        liveaction_db.end_timestamp = end_timestamp

    if runner_info:
        liveaction_db.runner_info = runner_info

    # TODO: This is not efficient. Perform direct partial update and only update
    # manipulated fields
    liveaction_db = LiveAction.add_or_update(liveaction_db)

    LOG.debug("Updated status for LiveAction object.", extra=extra)

    if publish and status != old_status:
        LiveAction.publish_status(liveaction_db)
        LOG.debug("Published status for LiveAction object.", extra=extra)

    return liveaction_db


def serialize_positional_argument(argument_type, argument_value):
    """
    Serialize the provided positional argument.

    Note: Serialization is NOT performed recursively since it doesn't make much
    sense for shell script actions (only the outter / top level value is
    serialized).
    """
    if argument_type in ["string", "number", "float"]:
        if argument_value is None:
            argument_value = six.text_type("")
            return argument_value

        if isinstance(argument_value, (int, float)):
            argument_value = str(argument_value)

        if not isinstance(argument_value, six.text_type):
            # cast string non-unicode values to unicode
            argument_value = argument_value.decode("utf-8")
    elif argument_type == "boolean":
        # Booleans are serialized as string "1" and "0"
        if argument_value is not None:
            argument_value = "1" if bool(argument_value) else "0"
        else:
            argument_value = ""
    elif argument_type in ["array", "list"]:
        # Lists are serialized a comma delimited string (foo,bar,baz)
        argument_value = ",".join(map(str, argument_value)) if argument_value else ""
    elif argument_type == "object":
        # Objects are serialized as JSON
        argument_value = json_encode(argument_value) if argument_value else ""
    elif argument_type == "null":
        # None / null is serialized as en empty string
        argument_value = ""
    else:
        # Other values are simply cast to unicode string
        argument_value = six.text_type(argument_value) if argument_value else ""

    return argument_value


def get_args(action_parameters, action_db):
    """

    Get and serialize positional and named arguments.

    :return: (positional_args, named_args)
    :rtype: (``str``, ``dict``)
    """
    position_args_dict = _get_position_arg_dict(action_parameters, action_db)

    action_db_parameters = action_db.parameters or {}

    positional_args = []
    positional_args_keys = set()
    for _, arg in six.iteritems(position_args_dict):
        arg_type = action_db_parameters.get(arg, {}).get("type", None)

        # Perform serialization for positional arguments
        arg_value = action_parameters.get(arg, None)
        arg_value = serialize_positional_argument(
            argument_type=arg_type, argument_value=arg_value
        )

        positional_args.append(arg_value)
        positional_args_keys.add(arg)

    named_args = {}
    for param in action_parameters:
        if param not in positional_args_keys:
            named_args[param] = action_parameters.get(param)

    return positional_args, named_args


def _get_position_arg_dict(action_parameters, action_db):
    action_db_params = action_db.parameters

    args_dict = {}
    for param in action_db_params:
        param_meta = action_db_params.get(param, None)
        if param_meta is not None:
            pos = param_meta.get("position")
            if pos is not None:
                args_dict[pos] = param
    args_dict = OrderedDict(sorted(args_dict.items()))
    return args_dict<|MERGE_RESOLUTION|>--- conflicted
+++ resolved
@@ -15,17 +15,9 @@
 
 from __future__ import absolute_import
 
-<<<<<<< HEAD
 from typing import Optional
 from typing import List
 
-try:
-    import simplejson as json
-except ImportError:
-    import json
-
-=======
->>>>>>> f48877f9
 from collections import OrderedDict
 
 from oslo_config import cfg
