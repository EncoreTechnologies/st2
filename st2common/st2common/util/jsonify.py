--- conflicted
+++ resolved
@@ -28,19 +28,13 @@
 from oslo_config import cfg
 
 
-<<<<<<< HEAD
 __all__ = [
-    'json_encode',
-    'json_decode',
-
-    'json_loads',
-    'try_loads',
-
-    'get_json_type_for_python_value'
+    "json_encode",
+    "json_decode",
+    "json_loads",
+    "try_loads",
+    "get_json_type_for_python_value",
 ]
-=======
-__all__ = ["json_encode", "json_loads", "try_loads", "get_json_type_for_python_value"]
->>>>>>> 7c8ecd7b
 
 
 class GenericJSON(JSONEncoder):
@@ -54,7 +48,7 @@
 
 
 def default(obj):
-    if hasattr(obj, '__json__') and six.callable(obj.__json__):
+    if hasattr(obj, "__json__") and six.callable(obj.__json__):
         return obj.__json__()
     elif isinstance(obj, bytes):
         # TODO: We should update the code which passes bytes to pass unicode to avoid this
@@ -67,11 +61,12 @@
 
 def json_encode_native_json(obj, indent=4, sort_keys=False):
     if not indent:
-        separators = (',', ':')
+        separators = (",", ":")
     else:
         separators = None
-    return json.dumps(obj, cls=GenericJSON, indent=indent, separators=separators,
-                      sort_keys=sort_keys)
+    return json.dumps(
+        obj, cls=GenericJSON, indent=indent, separators=separators, sort_keys=sort_keys
+    )
 
 
 def json_encode_orjson(obj, indent=None, sort_keys=False):
@@ -111,7 +106,9 @@
     elif cfg.CONF.system.json_library == "orjson":
         return json_encode_orjson(obj=obj, indent=indent, sort_keys=sort_keys)
     else:
-        raise ValueError("Unsupported json_library: %s" % (cfg.CONF.system.json_library))
+        raise ValueError(
+            "Unsupported json_library: %s" % (cfg.CONF.system.json_library)
+        )
 
 
 def json_decode(data):
@@ -127,7 +124,9 @@
     elif cfg.CONF.system.json_library == "orjson":
         return json_decode_orjson(data=data)
     else:
-        raise ValueError("Unsupported json_library: %s" % (cfg.CONF.system.json_library))
+        raise ValueError(
+            "Unsupported json_library: %s" % (cfg.CONF.system.json_library)
+        )
 
 
 def load_file(path):
