--- conflicted
+++ resolved
@@ -79,17 +79,10 @@
 ]
 
 
-<<<<<<< HEAD
-def get_draft_schema(version='custom', additional_properties=False):
+def get_draft_schema(version="custom", additional_properties=False):
     schema = fast_deepcopy(SCHEMAS[version])
-    if additional_properties and 'additionalProperties' in schema:
-        del schema['additionalProperties']
-=======
-def get_draft_schema(version="custom", additional_properties=False):
-    schema = copy.deepcopy(SCHEMAS[version])
     if additional_properties and "additionalProperties" in schema:
         del schema["additionalProperties"]
->>>>>>> 144e51b8
     return schema
 
 
@@ -269,13 +262,8 @@
     Manipulate the provided schema so None is also an allowed value for each attribute which
     defines a default value of None.
     """
-<<<<<<< HEAD
     schema = fast_deepcopy(schema)
-    properties = schema.get('properties', {})
-=======
-    schema = copy.deepcopy(schema)
     properties = schema.get("properties", {})
->>>>>>> 144e51b8
 
     for property_name, property_data in six.iteritems(properties):
         is_optional = not property_data.get("required", False)
@@ -348,14 +336,8 @@
     :param use_default: True to support the use of the optional "default" property.
     :type use_default: ``bool``
     """
-<<<<<<< HEAD
     instance = fast_deepcopy(instance)
-    schema_type = schema.get('type', None)
-=======
-
-    instance = copy.deepcopy(instance)
     schema_type = schema.get("type", None)
->>>>>>> 144e51b8
     instance_is_dict = isinstance(instance, dict)
 
     if use_default and allow_default_none:
