# Copyright 2020 The StackStorm Authors.
# Copyright 2019 Extreme Networks, Inc.
#
# Licensed under the Apache License, Version 2.0 (the "License");
# you may not use this file except in compliance with the License.
# You may obtain a copy of the License at
#
#     http://www.apache.org/licenses/LICENSE-2.0
#
# Unless required by applicable law or agreed to in writing, software
# distributed under the License is distributed on an "AS IS" BASIS,
# WITHOUT WARRANTIES OR CONDITIONS OF ANY KIND, either express or implied.
# See the License for the specific language governing permissions and
# limitations under the License.

"""
Module for handling symmetric encryption and decryption of short text values (mostly used for
encrypted datastore values aka secrets).

NOTE: In the past, this module used and relied on keyczar, but since keyczar doesn't support
Python 3, we moved to cryptography library.

symmetric_encrypt and symmetric_decrypt functions except values as returned by the AESKey.Encrypt()
and AESKey.Decrypt() methods in keyczar. Those functions follow the same approach (AES in CBC mode
with SHA1 HMAC signature) as keyczar methods, but they use and rely on primitives and methods from
the cryptography library.

This was done to make the keyczar -> cryptography migration fully backward compatible.

Eventually, we should  move to Fernet (https://cryptography.io/en/latest/fernet/) recipe for
symmetric encryption / decryption, because it offers more robustness and safer defaults (SHA256
instead of SHA1, etc.).
"""

from __future__ import absolute_import

import os
import json
import binascii
import base64

from hashlib import sha1

import six

from cryptography.hazmat.primitives.ciphers import Cipher
from cryptography.hazmat.primitives.ciphers import algorithms
from cryptography.hazmat.primitives.ciphers import modes
from cryptography.hazmat.primitives import hashes
from cryptography.hazmat.primitives import hmac
from cryptography.hazmat.backends import default_backend

__all__ = [
    "KEYCZAR_HEADER_SIZE",
    "KEYCZAR_AES_BLOCK_SIZE",
    "KEYCZAR_HLEN",
    "read_crypto_key",
    "symmetric_encrypt",
    "symmetric_decrypt",
    "cryptography_symmetric_encrypt",
    "cryptography_symmetric_decrypt",
    # NOTE: Keyczar functions are here for testing reasons - they are only used by tests
    "keyczar_symmetric_encrypt",
    "keyczar_symmetric_decrypt",
    "AESKey",
]

# Keyczar related constants
KEYCZAR_HEADER_SIZE = 5
KEYCZAR_AES_BLOCK_SIZE = 16
KEYCZAR_HLEN = sha1().digest_size

# Minimum key size which can be used for symmetric crypto
MINIMUM_AES_KEY_SIZE = 128

DEFAULT_AES_KEY_SIZE = 256

if DEFAULT_AES_KEY_SIZE < MINIMUM_AES_KEY_SIZE:
    raise ValueError(
        'AES key size "%s" is smaller than minimun key size "%s".'
        % (DEFAULT_AES_KEY_SIZE, MINIMUM_AES_KEY_SIZE)
    )


class AESKey(object):
    """
    Class representing AES key object.
    """

    aes_key_string = None
    hmac_key_string = None
    hmac_key_size = None
    mode = None
    size = None

    def __init__(
        self,
        aes_key_string,
        hmac_key_string,
        hmac_key_size,
        mode="CBC",
        size=DEFAULT_AES_KEY_SIZE,
    ):
        if mode not in ["CBC"]:
            raise ValueError("Unsupported mode: %s" % (mode))

        if size < MINIMUM_AES_KEY_SIZE:
            raise ValueError("Unsafe key size: %s" % (size))

        self.aes_key_string = aes_key_string
        self.hmac_key_string = hmac_key_string
        self.hmac_key_size = int(hmac_key_size)
        self.mode = mode.upper()
        self.size = int(size)

        # We also store bytes version of the key since bytes are needed by encrypt and decrypt
        # methods
        self.hmac_key_bytes = Base64WSDecode(self.hmac_key_string)
        self.aes_key_bytes = Base64WSDecode(self.aes_key_string)

    @classmethod
    def generate(self, key_size=DEFAULT_AES_KEY_SIZE):
        """
        Generate a new AES key with the corresponding HMAC key.

        :rtype: :class:`AESKey`
        """
        if key_size < MINIMUM_AES_KEY_SIZE:
            raise ValueError("Unsafe key size: %s" % (key_size))

        aes_key_bytes = os.urandom(int(key_size / 8))
        aes_key_string = Base64WSEncode(aes_key_bytes)

        hmac_key_bytes = os.urandom(int(key_size / 8))
        hmac_key_string = Base64WSEncode(hmac_key_bytes)

        return AESKey(
            aes_key_string=aes_key_string,
            hmac_key_string=hmac_key_string,
            hmac_key_size=key_size,
            mode="CBC",
            size=key_size,
        )

    def to_json(self):
        """
        Return JSON representation of this key which is fully compatible with keyczar JSON key
        file format.

        :rtype: ``str``
        """
        data = {
            "hmacKey": {
                "hmacKeyString": self.hmac_key_string,
                "size": self.hmac_key_size,
            },
            "aesKeyString": self.aes_key_string,
            "mode": self.mode.upper(),
            "size": int(self.size),
        }
        return json.dumps(data)

    def __repr__(self):
        return "<AESKey hmac_key_size=%s,mode=%s,size=%s>" % (
            self.hmac_key_size,
            self.mode,
            self.size,
        )


def read_crypto_key(key_path):
    """
    Read crypto key from keyczar JSON key file format and return parsed AESKey object.

    :param key_path: Absolute path to file containing crypto key in Keyczar JSON format.
    :type key_path: ``str``

    :rtype: :class:`AESKey`
    """
    with open(key_path, "r") as fp:
        content = fp.read()

    content = json.loads(content)

    try:
        aes_key = AESKey(
            aes_key_string=content["aesKeyString"],
            hmac_key_string=content["hmacKey"]["hmacKeyString"],
            hmac_key_size=content["hmacKey"]["size"],
            mode=content["mode"].upper(),
            size=content["size"],
        )
    except KeyError as e:
        msg = 'Invalid or malformed key file "%s": %s' % (key_path, six.text_type(e))
        raise KeyError(msg)

    return aes_key


def symmetric_encrypt(encrypt_key, plaintext):
    return cryptography_symmetric_encrypt(encrypt_key=encrypt_key, plaintext=plaintext)


def symmetric_decrypt(decrypt_key, ciphertext):
    return cryptography_symmetric_decrypt(
        decrypt_key=decrypt_key, ciphertext=ciphertext
    )


def cryptography_symmetric_encrypt(encrypt_key, plaintext):
    """
    Encrypt the provided plaintext using AES encryption.

    NOTE 1: This function return a string which is fully compatible with Keyczar.Encrypt() method.

    NOTE 2: This function is loosely based on keyczar AESKey.Encrypt() (Apache 2.0 license).

    The final encrypted string value consists of:

    [message bytes][HMAC signature bytes for the message] where message consists of
    [keyczar header plaintext][IV bytes][ciphertext bytes]

    NOTE: Header itself is unused, but it's added so the format is compatible with keyczar format.

    """
<<<<<<< HEAD
    if not isinstance(encrypt_key, AESKey):
        raise TypeError(
            f"Encrypted key needs to be an AESkey class instance"
            f" (was {type(encrypt_key)})."
        )
    if not isinstance(plaintext, (six.text_type, six.string_types, six.binary_type)):
        raise TypeError(
            f"Plaintext needs to either be a string/unicode or bytes"
            f" (was {type(plaintext)})."
        )
=======
    assert isinstance(
        encrypt_key, AESKey
    ), "encrypt_key needs to be AESKey class instance"
    assert isinstance(
        plaintext, (six.text_type, six.string_types, six.binary_type)
    ), "plaintext needs to either be a string/unicode or bytes"
>>>>>>> 144e51b8

    aes_key_bytes = encrypt_key.aes_key_bytes
    hmac_key_bytes = encrypt_key.hmac_key_bytes

    if not isinstance(aes_key_bytes, six.binary_type):
        raise TypeError(f"AESKey is not bytes (it is {type(aes_key_bytes)}).")
    if not isinstance(hmac_key_bytes, six.binary_type):
        raise TypeError(f"HMACKey is not bytes (it is {type(hmac_key_bytes)}).")

    if isinstance(plaintext, (six.text_type, six.string_types)):
        # Convert data to bytes
        data = plaintext.encode("utf-8")
    else:
        data = plaintext

    # Pad data
    data = pkcs5_pad(data)

    # Generate IV
    iv_bytes = os.urandom(KEYCZAR_AES_BLOCK_SIZE)

    backend = default_backend()
    cipher = Cipher(algorithms.AES(aes_key_bytes), modes.CBC(iv_bytes), backend=backend)
    encryptor = cipher.encryptor()

    # NOTE: We don't care about actual Keyczar header value, we only care about the length (5
    # bytes) so we simply add 5 0's
    header_bytes = b"00000"

    ciphertext_bytes = encryptor.update(data) + encryptor.finalize()
    msg_bytes = header_bytes + iv_bytes + ciphertext_bytes

    # Generate HMAC signature for the message (header + IV + ciphertext)
    h = hmac.HMAC(hmac_key_bytes, hashes.SHA1(), backend=backend)
    h.update(msg_bytes)
    sig_bytes = h.finalize()

    result = msg_bytes + sig_bytes

    # Convert resulting byte string to hex notation ASCII string
    result = binascii.hexlify(result).upper()

    return result


def cryptography_symmetric_decrypt(decrypt_key, ciphertext):
    """
    Decrypt the provided ciphertext which has been encrypted using symmetric_encrypt() method (it
    assumes input is in hex notation as returned by binascii.hexlify).

    NOTE 1: This function assumes ciphertext has been encrypted using symmetric AES crypto from
    keyczar library. Underneath it uses crypto primitives from cryptography library which is Python
    3 compatible.

    NOTE 2: This function is loosely based on keyczar AESKey.Decrypt() (Apache 2.0 license).
    """
<<<<<<< HEAD
    if not isinstance(decrypt_key, AESKey):
        raise TypeError(
            f"Decrypted key needs to be an AESKey class instance"
            f" (was {type(decrypt_key)})."
        )
    if not isinstance(ciphertext, (six.text_type, six.string_types, six.binary_type)):
        raise TypeError(
            f"Ciphertext needs to either be a string/unicode or bytes"
            f" (was {type(ciphertext)})."
        )
=======
    assert isinstance(
        decrypt_key, AESKey
    ), "decrypt_key needs to be AESKey class instance"
    assert isinstance(
        ciphertext, (six.text_type, six.string_types, six.binary_type)
    ), "ciphertext needs to either be a string/unicode or bytes"
>>>>>>> 144e51b8

    aes_key_bytes = decrypt_key.aes_key_bytes
    hmac_key_bytes = decrypt_key.hmac_key_bytes

    if not isinstance(aes_key_bytes, six.binary_type):
        raise TypeError(f"AESKey is not bytes (it is {type(aes_key_bytes)}).")
    if not isinstance(hmac_key_bytes, six.binary_type):
        raise TypeError(f"HMACKey is not bytes (it is {type(hmac_key_bytes)}).")

    # Convert from hex notation ASCII string to bytes
    ciphertext = binascii.unhexlify(ciphertext)

    data_bytes = ciphertext[KEYCZAR_HEADER_SIZE:]  # remove header

    # Verify ciphertext contains IV + HMAC signature
    if len(data_bytes) < (KEYCZAR_AES_BLOCK_SIZE + KEYCZAR_HLEN):
        raise ValueError("Invalid or malformed ciphertext (too short)")

    iv_bytes = data_bytes[:KEYCZAR_AES_BLOCK_SIZE]  # first block is IV
    ciphertext_bytes = data_bytes[
        KEYCZAR_AES_BLOCK_SIZE:-KEYCZAR_HLEN
    ]  # strip IV and signature
    signature_bytes = data_bytes[-KEYCZAR_HLEN:]  # last 20 bytes are signature

    # Verify HMAC signature
    backend = default_backend()
    h = hmac.HMAC(hmac_key_bytes, hashes.SHA1(), backend=backend)
    h.update(ciphertext[:-KEYCZAR_HLEN])
    h.verify(signature_bytes)

    # Decrypt ciphertext
    cipher = Cipher(algorithms.AES(aes_key_bytes), modes.CBC(iv_bytes), backend=backend)

    decryptor = cipher.decryptor()
    decrypted = decryptor.update(ciphertext_bytes) + decryptor.finalize()

    # Unpad
    decrypted = pkcs5_unpad(decrypted)
    return decrypted


###
# NOTE: Those methods below are deprecated and only used for testing purposes
##


def keyczar_symmetric_encrypt(encrypt_key, plaintext):
    """
    Encrypt the given message using the encrypt_key. Returns a UTF-8 str
    ready to be stored in database. Note that we convert the hex notation
    to a ASCII notation to produce a UTF-8 friendly string.

    Also, this method will not return the same output on multiple invocations
    of same method. The reason is that the Encrypt method uses a different
    'Initialization Vector' per run and the IV is part of the output.

    :param encrypt_key: Symmetric AES key to use for encryption.
    :type encrypt_key: :class:`AESKey`

    :param plaintext: Plaintext / message to be encrypted.
    :type plaintext: ``str``

    :rtype: ``str``
    """
    from keyczar.keys import AesKey as KeyczarAesKey  # pylint: disable=import-error
    from keyczar.keys import HmacKey as KeyczarHmacKey  # pylint: disable=import-error
    from keyczar.keyinfo import GetMode  # pylint: disable=import-error

    encrypt_key = KeyczarAesKey(
        encrypt_key.aes_key_string,
        KeyczarHmacKey(encrypt_key.hmac_key_string, encrypt_key.hmac_key_size),
        encrypt_key.size,
        GetMode(encrypt_key.mode),
    )

    return binascii.hexlify(encrypt_key.Encrypt(plaintext)).upper()


def keyczar_symmetric_decrypt(decrypt_key, ciphertext):
    """
    Decrypt the given crypto text into plain text. Returns the original
    string input. Note that we first convert the string to hex notation
    and then decrypt. This is reverse of the encrypt operation.

    :param decrypt_key: Symmetric AES key to use for decryption.
    :type decrypt_key: :class:`keyczar.keys.AESKey`

    :param crypto: Crypto text to be decrypted.
    :type crypto: ``str``

    :rtype: ``str``
    """
    from keyczar.keys import AesKey as KeyczarAesKey  # pylint: disable=import-error
    from keyczar.keys import HmacKey as KeyczarHmacKey  # pylint: disable=import-error
    from keyczar.keyinfo import GetMode  # pylint: disable=import-error

    decrypt_key = KeyczarAesKey(
        decrypt_key.aes_key_string,
        KeyczarHmacKey(decrypt_key.hmac_key_string, decrypt_key.hmac_key_size),
        decrypt_key.size,
        GetMode(decrypt_key.mode),
    )

    return decrypt_key.Decrypt(binascii.unhexlify(ciphertext))


def pkcs5_pad(data):
    """
    Pad data using PKCS5
    """
    pad = KEYCZAR_AES_BLOCK_SIZE - len(data) % KEYCZAR_AES_BLOCK_SIZE
    data = data + pad * chr(pad).encode("utf-8")
    return data


def pkcs5_unpad(data):
    """
    Unpad data padded using PKCS5.
    """
    if isinstance(data, six.binary_type):
        # Make sure we are operating with a string type
        data = data.decode("utf-8")

    pad = ord(data[-1])
    data = data[:-pad]
    return data


def Base64WSEncode(s):
    """
    Return Base64 web safe encoding of s. Suppress padding characters (=).

    Uses URL-safe alphabet: - replaces +, _ replaces /. Will convert s of type
    unicode to string type first.

    @param s: string to encode as Base64
    @type s: string

    @return: Base64 representation of s.
    @rtype: string

    NOTE: Taken from keyczar (Apache 2.0 license)
    """
    if isinstance(s, six.text_type):
        # Make sure input string is always converted to bytes (if not already)
        s = s.encode("utf-8")

    return base64.urlsafe_b64encode(s).decode("utf-8").replace("=", "")


def Base64WSDecode(s):
    """
    Return decoded version of given Base64 string. Ignore whitespace.

    Uses URL-safe alphabet: - replaces +, _ replaces /. Will convert s of type
    unicode to string type first.

    @param s: Base64 string to decode
    @type s: string

    @return: original string that was encoded as Base64
    @rtype: string

    @raise Base64DecodingError: If length of string (ignoring whitespace) is one
      more than a multiple of four.

    NOTE: Taken from keyczar (Apache 2.0 license)
    """
    s = "".join(s.splitlines())
    s = str(s.replace(" ", ""))  # kill whitespace, make string (not unicode)
    d = len(s) % 4

    if d == 1:
        raise ValueError("Base64 decoding errors")
    elif d == 2:
        s += "=="
    elif d == 3:
        s += "="

    try:
        return base64.urlsafe_b64decode(s)
    except TypeError as e:
        # Decoding raises TypeError if s contains invalid characters.
        raise ValueError("Base64 decoding error: %s" % (six.text_type(e)))<|MERGE_RESOLUTION|>--- conflicted
+++ resolved
@@ -223,7 +223,6 @@
     NOTE: Header itself is unused, but it's added so the format is compatible with keyczar format.
 
     """
-<<<<<<< HEAD
     if not isinstance(encrypt_key, AESKey):
         raise TypeError(
             f"Encrypted key needs to be an AESkey class instance"
@@ -234,14 +233,6 @@
             f"Plaintext needs to either be a string/unicode or bytes"
             f" (was {type(plaintext)})."
         )
-=======
-    assert isinstance(
-        encrypt_key, AESKey
-    ), "encrypt_key needs to be AESKey class instance"
-    assert isinstance(
-        plaintext, (six.text_type, six.string_types, six.binary_type)
-    ), "plaintext needs to either be a string/unicode or bytes"
->>>>>>> 144e51b8
 
     aes_key_bytes = encrypt_key.aes_key_bytes
     hmac_key_bytes = encrypt_key.hmac_key_bytes
@@ -298,7 +289,6 @@
 
     NOTE 2: This function is loosely based on keyczar AESKey.Decrypt() (Apache 2.0 license).
     """
-<<<<<<< HEAD
     if not isinstance(decrypt_key, AESKey):
         raise TypeError(
             f"Decrypted key needs to be an AESKey class instance"
@@ -309,15 +299,6 @@
             f"Ciphertext needs to either be a string/unicode or bytes"
             f" (was {type(ciphertext)})."
         )
-=======
-    assert isinstance(
-        decrypt_key, AESKey
-    ), "decrypt_key needs to be AESKey class instance"
-    assert isinstance(
-        ciphertext, (six.text_type, six.string_types, six.binary_type)
-    ), "ciphertext needs to either be a string/unicode or bytes"
->>>>>>> 144e51b8
-
     aes_key_bytes = decrypt_key.aes_key_bytes
     hmac_key_bytes = decrypt_key.hmac_key_bytes
 
