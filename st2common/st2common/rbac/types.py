# Copyright 2020 The StackStorm Authors.
# Copyright 2019 Extreme Networks, Inc.
#
# Licensed under the Apache License, Version 2.0 (the "License");
# you may not use this file except in compliance with the License.
# You may obtain a copy of the License at
#
#     http://www.apache.org/licenses/LICENSE-2.0
#
# Unless required by applicable law or agreed to in writing, software
# distributed under the License is distributed on an "AS IS" BASIS,
# WITHOUT WARRANTIES OR CONDITIONS OF ANY KIND, either express or implied.
# See the License for the specific language governing permissions and
# limitations under the License.

from __future__ import absolute_import
import six
import itertools

from st2common.util.enum import Enum
from st2common.constants.types import ResourceType as SystemResourceType

__all__ = [
    "SystemRole",
    "PermissionType",
    "ResourceType",
    "RESOURCE_TYPE_TO_PERMISSION_TYPES_MAP",
    "PERMISION_TYPE_TO_DESCRIPTION_MAP",
    "ALL_PERMISSION_TYPES",
    "GLOBAL_PERMISSION_TYPES",
    "GLOBAL_PACK_PERMISSION_TYPES",
    "LIST_PERMISSION_TYPES",
    "get_resource_permission_types_with_descriptions",
]


class PermissionType(Enum):
    """
    Available permission types.
    """

    # Note: There is no create endpoint for runner types right now
    RUNNER_LIST = "runner_type_list"
    RUNNER_VIEW = "runner_type_view"
    RUNNER_MODIFY = "runner_type_modify"
    RUNNER_ALL = "runner_type_all"

    PACK_LIST = "pack_list"
    PACK_VIEW = "pack_view"
    PACK_CREATE = "pack_create"
    PACK_MODIFY = "pack_modify"
    PACK_DELETE = "pack_delete"

    # Pack-management specific permissions
    # Note: Right now those permissions are global and apply to all the packs.
    # In the future we plan to support globs.
    PACK_INSTALL = "pack_install"
    PACK_UNINSTALL = "pack_uninstall"
    PACK_REGISTER = "pack_register"
    PACK_CONFIG = "pack_config"
    PACK_SEARCH = "pack_search"
    PACK_VIEWS_INDEX_HEALTH = "pack_views_index_health"

    PACK_ALL = "pack_all"

    # Note: Right now we only have read endpoints + update for sensors types
    SENSOR_LIST = "sensor_type_list"
    SENSOR_VIEW = "sensor_type_view"
    SENSOR_MODIFY = "sensor_type_modify"
    SENSOR_ALL = "sensor_type_all"

    ACTION_LIST = "action_list"
    ACTION_VIEW = "action_view"
    ACTION_CREATE = "action_create"
    ACTION_MODIFY = "action_modify"
    ACTION_DELETE = "action_delete"
    ACTION_EXECUTE = "action_execute"
    ACTION_ALL = "action_all"

    ACTION_ALIAS_LIST = "action_alias_list"
    ACTION_ALIAS_VIEW = "action_alias_view"
    ACTION_ALIAS_CREATE = "action_alias_create"
    ACTION_ALIAS_MODIFY = "action_alias_modify"
    ACTION_ALIAS_MATCH = "action_alias_match"
    ACTION_ALIAS_HELP = "action_alias_help"
    ACTION_ALIAS_DELETE = "action_alias_delete"
    ACTION_ALIAS_ALL = "action_alias_all"

    # Note: Execution create is granted with "action_execute"
    EXECUTION_LIST = "execution_list"
    EXECUTION_VIEW = "execution_view"
    EXECUTION_RE_RUN = "execution_rerun"
    EXECUTION_STOP = "execution_stop"
    EXECUTION_ALL = "execution_all"
    EXECUTION_VIEWS_FILTERS_LIST = "execution_views_filters_list"

    RULE_LIST = "rule_list"
    RULE_VIEW = "rule_view"
    RULE_CREATE = "rule_create"
    RULE_MODIFY = "rule_modify"
    RULE_DELETE = "rule_delete"
    RULE_ALL = "rule_all"

    RULE_ENFORCEMENT_LIST = "rule_enforcement_list"
    RULE_ENFORCEMENT_VIEW = "rule_enforcement_view"

<<<<<<< HEAD
    # KeyValuePair for RBAC
    KEY_VALUE_LIST = "key_value_pair_list"
    KEY_VALUE_VIEW = "key_value_pair_view"
    KEY_VALUE_SET = "key_value_pair_set"
    KEY_VALUE_DELETE = "key_value_pair_delete"
    KEY_VALUE_ALL = "key_value_pair_all"
=======
    # TODO - Maybe "datastore_item" / key_value_item ?
    KEY_VALUE_PAIR_LIST = "key_value_pair_list"
    KEY_VALUE_PAIR_VIEW = "key_value_pair_view"
    KEY_VALUE_PAIR_SET = "key_value_pair_set"
    KEY_VALUE_PAIR_DELETE = "key_value_pair_delete"
    KEY_VALUE_PAIR_ALL = "key_value_pair_all"
>>>>>>> 80cba36a

    WEBHOOK_LIST = "webhook_list"
    WEBHOOK_VIEW = "webhook_view"
    WEBHOOK_CREATE = "webhook_create"
    WEBHOOK_SEND = "webhook_send"
    WEBHOOK_DELETE = "webhook_delete"
    WEBHOOK_ALL = "webhook_all"

    TIMER_LIST = "timer_list"
    TIMER_VIEW = "timer_view"
    TIMER_ALL = "timer_all"

    API_KEY_LIST = "api_key_list"
    API_KEY_VIEW = "api_key_view"
    API_KEY_CREATE = "api_key_create"
    API_KEY_MODIFY = "api_key_modify"
    API_KEY_DELETE = "api_key_delete"
    API_KEY_ALL = "api_key_all"

    TRACE_LIST = "trace_list"
    TRACE_VIEW = "trace_view"
    TRACE_ALL = "trace_all"

    # Note: Trigger permissions types are also used for Timer API endpoint since timer is just
    # a special type of a trigger
    TRIGGER_LIST = "trigger_list"
    TRIGGER_VIEW = "trigger_view"
    TRIGGER_ALL = "trigger_all"

    POLICY_TYPE_LIST = "policy_type_list"
    POLICY_TYPE_VIEW = "policy_type_view"
    POLICY_TYPE_ALL = "policy_type_all"

    POLICY_LIST = "policy_list"
    POLICY_VIEW = "policy_view"
    POLICY_CREATE = "policy_create"
    POLICY_MODIFY = "policy_modify"
    POLICY_DELETE = "policy_delete"
    POLICY_ALL = "policy_all"

    STREAM_VIEW = "stream_view"

    INQUIRY_LIST = "inquiry_list"
    INQUIRY_VIEW = "inquiry_view"
    INQUIRY_RESPOND = "inquiry_respond"
    INQUIRY_ALL = "inquiry_all"

    @classmethod
    def get_valid_permissions_for_resource_type(cls, resource_type):
        """
        Return valid permissions for the provided resource type.

        :rtype: ``list``
        """
        valid_permissions = RESOURCE_TYPE_TO_PERMISSION_TYPES_MAP[resource_type]
        return valid_permissions

    @classmethod
    def get_resource_type(cls, permission_type):
        """
        Retrieve resource type from the provided permission type.

        :rtype: ``str``
        """
        # Special case for:
        # * PACK_VIEWS_INDEX_HEALTH
        # * EXECUTION_VIEWS_FILTERS_LIST
        if permission_type == PermissionType.PACK_VIEWS_INDEX_HEALTH:
            return ResourceType.PACK
        elif permission_type == PermissionType.EXECUTION_VIEWS_FILTERS_LIST:
            return ResourceType.EXECUTION

        split = permission_type.split("_")
        if len(split) < 2:
            raise ValueError(
                f"The permission_type {permission_type} doesn't have an underscore."
            )

        return "_".join(split[:-1])

    @classmethod
    def get_permission_name(cls, permission_type):
        """
        Retrieve permission name from the provided permission type.

        :rtype: ``str``
        """
        split = permission_type.split("_")
        if len(split) < 2:
            raise ValueError(
                f"The permission_type {permission_type} doesn't have an underscore."
            )

        # Special case for PACK_VIEWS_INDEX_HEALTH
        if permission_type == PermissionType.PACK_VIEWS_INDEX_HEALTH:
            split = permission_type.split("_", 1)
            return split[1]

        return split[-1]

    @classmethod
    def get_permission_description(cls, permission_type):
        """
        Retrieve a description for the provided permission_type.

        :rtype: ``str``
        """
        description = PERMISION_TYPE_TO_DESCRIPTION_MAP[permission_type]
        return description

    @classmethod
    def get_permission_type(cls, resource_type, permission_name):
        """
        Retrieve permission type enum value for the provided resource type and permission name.

        :rtype: ``str``
        """
        # Special case for sensor type (sensor_type -> sensor)
        if resource_type == ResourceType.SENSOR:
            resource_type = "sensor"

        permission_enum = "%s_%s" % (resource_type.upper(), permission_name.upper())
        result = getattr(cls, permission_enum, None)

        if not result:
            raise ValueError(
                'Unsupported permission type for type "%s" and name "%s"'
                % (resource_type, permission_name)
            )

        return result


class ResourceType(Enum):
    """
    Resource types on which permissions can be granted.
    """

    RUNNER = SystemResourceType.RUNNER_TYPE

    PACK = SystemResourceType.PACK
    SENSOR = SystemResourceType.SENSOR_TYPE
    ACTION = SystemResourceType.ACTION
    ACTION_ALIAS = SystemResourceType.ACTION_ALIAS
    RULE = SystemResourceType.RULE
    RULE_ENFORCEMENT = SystemResourceType.RULE_ENFORCEMENT
    POLICY_TYPE = SystemResourceType.POLICY_TYPE
    POLICY = SystemResourceType.POLICY

    EXECUTION = SystemResourceType.EXECUTION
    KEY_VALUE_PAIR = SystemResourceType.KEY_VALUE_PAIR
    WEBHOOK = SystemResourceType.WEBHOOK
    TIMER = SystemResourceType.TIMER
    API_KEY = SystemResourceType.API_KEY
    TRACE = SystemResourceType.TRACE
    TRIGGER = SystemResourceType.TRIGGER
    STREAM = SystemResourceType.STREAM
    INQUIRY = SystemResourceType.INQUIRY


class SystemRole(Enum):
    """
    Default system roles which can't be manipulated (modified or removed).
    """

    SYSTEM_ADMIN = "system_admin"  # Special role which can't be revoked.
    ADMIN = "admin"
    OBSERVER = "observer"


# Maps a list of available permission types for each resource
RESOURCE_TYPE_TO_PERMISSION_TYPES_MAP = {
    ResourceType.RUNNER: [
        PermissionType.RUNNER_LIST,
        PermissionType.RUNNER_VIEW,
        PermissionType.RUNNER_MODIFY,
        PermissionType.RUNNER_ALL,
    ],
    ResourceType.PACK: [
        PermissionType.PACK_LIST,
        PermissionType.PACK_VIEW,
        PermissionType.PACK_CREATE,
        PermissionType.PACK_MODIFY,
        PermissionType.PACK_DELETE,
        PermissionType.PACK_INSTALL,
        PermissionType.PACK_UNINSTALL,
        PermissionType.PACK_REGISTER,
        PermissionType.PACK_CONFIG,
        PermissionType.PACK_SEARCH,
        PermissionType.PACK_VIEWS_INDEX_HEALTH,
        PermissionType.PACK_ALL,
        PermissionType.SENSOR_VIEW,
        PermissionType.SENSOR_MODIFY,
        PermissionType.SENSOR_ALL,
        PermissionType.ACTION_VIEW,
        PermissionType.ACTION_CREATE,
        PermissionType.ACTION_MODIFY,
        PermissionType.ACTION_DELETE,
        PermissionType.ACTION_EXECUTE,
        PermissionType.ACTION_ALL,
        PermissionType.ACTION_ALIAS_VIEW,
        PermissionType.ACTION_ALIAS_CREATE,
        PermissionType.ACTION_ALIAS_MODIFY,
        PermissionType.ACTION_ALIAS_DELETE,
        PermissionType.ACTION_ALIAS_ALL,
        PermissionType.RULE_VIEW,
        PermissionType.RULE_CREATE,
        PermissionType.RULE_MODIFY,
        PermissionType.RULE_DELETE,
        PermissionType.RULE_ALL,
    ],
    ResourceType.SENSOR: [
        PermissionType.SENSOR_LIST,
        PermissionType.SENSOR_VIEW,
        PermissionType.SENSOR_MODIFY,
        PermissionType.SENSOR_ALL,
    ],
    ResourceType.ACTION: [
        PermissionType.ACTION_LIST,
        PermissionType.ACTION_VIEW,
        PermissionType.ACTION_CREATE,
        PermissionType.ACTION_MODIFY,
        PermissionType.ACTION_DELETE,
        PermissionType.ACTION_EXECUTE,
        PermissionType.ACTION_ALL,
    ],
    ResourceType.ACTION_ALIAS: [
        PermissionType.ACTION_ALIAS_LIST,
        PermissionType.ACTION_ALIAS_VIEW,
        PermissionType.ACTION_ALIAS_CREATE,
        PermissionType.ACTION_ALIAS_MODIFY,
        PermissionType.ACTION_ALIAS_MATCH,
        PermissionType.ACTION_ALIAS_HELP,
        PermissionType.ACTION_ALIAS_DELETE,
        PermissionType.ACTION_ALIAS_ALL,
    ],
    ResourceType.RULE: [
        PermissionType.RULE_LIST,
        PermissionType.RULE_VIEW,
        PermissionType.RULE_CREATE,
        PermissionType.RULE_MODIFY,
        PermissionType.RULE_DELETE,
        PermissionType.RULE_ALL,
    ],
    ResourceType.RULE_ENFORCEMENT: [
        PermissionType.RULE_ENFORCEMENT_LIST,
        PermissionType.RULE_ENFORCEMENT_VIEW,
    ],
    ResourceType.EXECUTION: [
        PermissionType.EXECUTION_LIST,
        PermissionType.EXECUTION_VIEW,
        PermissionType.EXECUTION_RE_RUN,
        PermissionType.EXECUTION_STOP,
        PermissionType.EXECUTION_ALL,
        PermissionType.EXECUTION_VIEWS_FILTERS_LIST,
    ],
    ResourceType.KEY_VALUE_PAIR: [
<<<<<<< HEAD
        PermissionType.KEY_VALUE_LIST,
        PermissionType.KEY_VALUE_VIEW,
        PermissionType.KEY_VALUE_SET,
        PermissionType.KEY_VALUE_DELETE,
        PermissionType.KEY_VALUE_LIST,
        PermissionType.KEY_VALUE_ALL,
=======
        PermissionType.KEY_VALUE_PAIR_LIST,
        PermissionType.KEY_VALUE_PAIR_VIEW,
        PermissionType.KEY_VALUE_PAIR_SET,
        PermissionType.KEY_VALUE_PAIR_DELETE,
        PermissionType.KEY_VALUE_PAIR_ALL,
>>>>>>> 80cba36a
    ],
    ResourceType.WEBHOOK: [
        PermissionType.WEBHOOK_LIST,
        PermissionType.WEBHOOK_VIEW,
        PermissionType.WEBHOOK_CREATE,
        PermissionType.WEBHOOK_SEND,
        PermissionType.WEBHOOK_DELETE,
        PermissionType.WEBHOOK_ALL,
    ],
    ResourceType.TIMER: [
        PermissionType.TIMER_LIST,
        PermissionType.TIMER_VIEW,
        PermissionType.TIMER_ALL,
    ],
    ResourceType.API_KEY: [
        PermissionType.API_KEY_LIST,
        PermissionType.API_KEY_VIEW,
        PermissionType.API_KEY_CREATE,
        PermissionType.API_KEY_MODIFY,
        PermissionType.API_KEY_DELETE,
        PermissionType.API_KEY_ALL,
    ],
    ResourceType.TRACE: [
        PermissionType.TRACE_LIST,
        PermissionType.TRACE_VIEW,
        PermissionType.TRACE_ALL,
    ],
    ResourceType.TRIGGER: [
        PermissionType.TRIGGER_LIST,
        PermissionType.TRIGGER_VIEW,
        PermissionType.TRIGGER_ALL,
    ],
    ResourceType.POLICY_TYPE: [
        PermissionType.POLICY_TYPE_LIST,
        PermissionType.POLICY_TYPE_VIEW,
        PermissionType.POLICY_TYPE_ALL,
    ],
    ResourceType.POLICY: [
        PermissionType.POLICY_LIST,
        PermissionType.POLICY_VIEW,
        PermissionType.POLICY_CREATE,
        PermissionType.POLICY_MODIFY,
        PermissionType.POLICY_DELETE,
        PermissionType.POLICY_ALL,
    ],
    ResourceType.INQUIRY: [
        PermissionType.INQUIRY_LIST,
        PermissionType.INQUIRY_VIEW,
        PermissionType.INQUIRY_RESPOND,
        PermissionType.INQUIRY_ALL,
    ],
}

ALL_PERMISSION_TYPES = list(RESOURCE_TYPE_TO_PERMISSION_TYPES_MAP.values())
ALL_PERMISSION_TYPES = list(itertools.chain(*ALL_PERMISSION_TYPES))
LIST_PERMISSION_TYPES = [
    permission_type
    for permission_type in ALL_PERMISSION_TYPES
    if permission_type.endswith("_list")
]

# List of global permissions (ones which don't apply to a specific resource)
GLOBAL_PERMISSION_TYPES = [
    # Pack global permission types
    PermissionType.PACK_INSTALL,
    PermissionType.PACK_UNINSTALL,
    PermissionType.PACK_CREATE,
    PermissionType.PACK_REGISTER,
    PermissionType.PACK_CONFIG,
    PermissionType.PACK_SEARCH,
    PermissionType.PACK_VIEWS_INDEX_HEALTH,
    # Action alias global permission types
    PermissionType.ACTION_ALIAS_MATCH,
    PermissionType.ACTION_ALIAS_HELP,
    # API key global permission types
    PermissionType.API_KEY_CREATE,
    # Policy global permission types
    PermissionType.POLICY_CREATE,
    # Execution
    PermissionType.EXECUTION_VIEWS_FILTERS_LIST,
    # Stream
    PermissionType.STREAM_VIEW,
    # Inquiry
    PermissionType.INQUIRY_LIST,
    PermissionType.INQUIRY_RESPOND,
    PermissionType.INQUIRY_VIEW,
] + LIST_PERMISSION_TYPES

GLOBAL_PACK_PERMISSION_TYPES = [
    permission_type
    for permission_type in GLOBAL_PERMISSION_TYPES
    if permission_type.startswith("pack_")
]


# Maps a permission type to the corresponding description
PERMISION_TYPE_TO_DESCRIPTION_MAP = {
    PermissionType.PACK_LIST: "Ability to list (view all) packs.",
    PermissionType.PACK_VIEW: "Ability to view a pack.",
    PermissionType.PACK_CREATE: "Ability to create a new pack.",
    PermissionType.PACK_MODIFY: "Ability to modify (update) an existing pack.",
    PermissionType.PACK_DELETE: "Ability to delete an existing pack.",
    PermissionType.PACK_INSTALL: "Ability to install packs.",
    PermissionType.PACK_UNINSTALL: "Ability to uninstall packs.",
    PermissionType.PACK_REGISTER: "Ability to register packs and corresponding resources.",
    PermissionType.PACK_CONFIG: "Ability to configure a pack.",
    PermissionType.PACK_SEARCH: "Ability to query registry and search packs.",
    PermissionType.PACK_VIEWS_INDEX_HEALTH: "Ability to query health of pack registries.",
    PermissionType.PACK_ALL: (
        "Ability to perform all the supported operations on a particular " "pack."
    ),
    PermissionType.SENSOR_LIST: "Ability to list (view all) sensors.",
    PermissionType.SENSOR_VIEW: "Ability to view a sensor",
    PermissionType.SENSOR_MODIFY: (
        "Ability to modify (update) an existing sensor. Also implies "
        '"sensor_type_view" permission.'
    ),
    PermissionType.SENSOR_ALL: (
        "Ability to perform all the supported operations on a particular " "sensor."
    ),
    PermissionType.ACTION_LIST: "Ability to list (view all) actions.",
    PermissionType.ACTION_VIEW: "Ability to view an action.",
    PermissionType.ACTION_CREATE: (
        'Ability to create a new action. Also implies "action_view" ' "permission."
    ),
    PermissionType.ACTION_MODIFY: (
        "Ability to modify (update) an existing action. Also implies "
        '"action_view" permission.'
    ),
    PermissionType.ACTION_DELETE: (
        "Ability to delete an existing action. Also implies "
        '"action_view" permission.'
    ),
    PermissionType.ACTION_EXECUTE: (
        "Ability to execute (run) an action. Also implies " '"action_view" permission.'
    ),
    PermissionType.ACTION_ALL: (
        "Ability to perform all the supported operations on a particular " "action."
    ),
    PermissionType.ACTION_ALIAS_LIST: "Ability to list (view all) action aliases.",
    PermissionType.ACTION_ALIAS_VIEW: "Ability to view an action alias.",
    PermissionType.ACTION_ALIAS_CREATE: (
        "Ability to create a new action alias. Also implies"
        ' "action_alias_view" permission.'
    ),
    PermissionType.ACTION_ALIAS_MODIFY: (
        "Ability to modify (update) an existing action alias. "
        'Also implies "action_alias_view" permission.'
    ),
    PermissionType.ACTION_ALIAS_MATCH: (
        "Ability to use action alias match API endpoint."
    ),
    PermissionType.ACTION_ALIAS_HELP: (
        "Ability to use action alias help API endpoint."
    ),
    PermissionType.ACTION_ALIAS_DELETE: (
        "Ability to delete an existing action alias. Also "
        'implies "action_alias_view" permission.'
    ),
    PermissionType.ACTION_ALIAS_ALL: (
        "Ability to perform all the supported operations on a "
        "particular action alias."
    ),
    PermissionType.EXECUTION_LIST: "Ability to list (view all) executions.",
    PermissionType.EXECUTION_VIEW: "Ability to view an execution.",
    PermissionType.EXECUTION_RE_RUN: "Ability to create a new action.",
    PermissionType.EXECUTION_STOP: "Ability to stop (cancel) a running execution.",
    PermissionType.EXECUTION_ALL: (
        "Ability to perform all the supported operations on a " "particular execution."
    ),
    PermissionType.EXECUTION_VIEWS_FILTERS_LIST: (
        "Ability view all the distinct execution " "filters."
    ),
    PermissionType.RULE_LIST: "Ability to list (view all) rules.",
    PermissionType.RULE_VIEW: "Ability to view a rule.",
    PermissionType.RULE_CREATE: (
        'Ability to create a new rule. Also implies "rule_view" ' "permission"
    ),
    PermissionType.RULE_MODIFY: (
        "Ability to modify (update) an existing rule. Also implies "
        '"rule_view" permission.'
    ),
    PermissionType.RULE_DELETE: (
        'Ability to delete an existing rule. Also implies "rule_view" ' "permission."
    ),
    PermissionType.RULE_ALL: (
        "Ability to perform all the supported operations on a particular " "rule."
    ),
    PermissionType.RULE_ENFORCEMENT_LIST: "Ability to list (view all) rule enforcements.",
    PermissionType.RULE_ENFORCEMENT_VIEW: "Ability to view a rule enforcement.",
    PermissionType.RUNNER_LIST: "Ability to list (view all) runners.",
    PermissionType.RUNNER_VIEW: "Ability to view a runner.",
    PermissionType.RUNNER_MODIFY: (
        "Ability to modify (update) an existing runner. Also implies "
        '"runner_type_view" permission.'
    ),
    PermissionType.RUNNER_ALL: (
        "Ability to perform all the supported operations on a particular " "runner."
    ),
    PermissionType.WEBHOOK_LIST: "Ability to list (view all) webhooks.",
    PermissionType.WEBHOOK_VIEW: ("Ability to view a webhook."),
    PermissionType.WEBHOOK_CREATE: ("Ability to create a new webhook."),
    PermissionType.WEBHOOK_SEND: (
        "Ability to send / POST data to an existing webhook."
    ),
    PermissionType.WEBHOOK_DELETE: ("Ability to delete an existing webhook."),
    PermissionType.WEBHOOK_ALL: (
        "Ability to perform all the supported operations on a particular " "webhook."
    ),
    PermissionType.TIMER_LIST: "Ability to list (view all) timers.",
    PermissionType.TIMER_VIEW: ("Ability to view a timer."),
    PermissionType.TIMER_ALL: (
        "Ability to perform all the supported operations on timers"
    ),
    PermissionType.API_KEY_LIST: "Ability to list (view all) API keys.",
    PermissionType.API_KEY_VIEW: ("Ability to view an API Key."),
    PermissionType.API_KEY_CREATE: ("Ability to create a new API Key."),
    PermissionType.API_KEY_MODIFY: (
        "Ability to modify (update) an existing API key. Also implies "
        '"api_key_view" permission.'
    ),
    PermissionType.API_KEY_DELETE: ("Ability to delete an existing API Keys."),
    PermissionType.API_KEY_ALL: (
        "Ability to perform all the supported operations on an API Key."
    ),
<<<<<<< HEAD
    PermissionType.KEY_VALUE_LIST: ("Ability to list (view all) Key-Value Pairs."),
    PermissionType.KEY_VALUE_VIEW: ("Ability to view Key-Value Pairs."),
    PermissionType.KEY_VALUE_SET: ("Ability to set a Key-Value Pair."),
    PermissionType.KEY_VALUE_DELETE: ("Ability to delete an existing Key-Value Pair."),
    PermissionType.KEY_VALUE_LIST: ("Ability to view list of existing Key-Value Pair."),
    PermissionType.KEY_VALUE_ALL: (
        "Ability to perform all the supported operations on Key-Value Pair."
=======
    PermissionType.KEY_VALUE_PAIR_LIST: ("Ability to list (view all) Key-Value Pairs."),
    PermissionType.KEY_VALUE_PAIR_VIEW: ("Ability to view Key-Value Pairs."),
    PermissionType.KEY_VALUE_PAIR_SET: ("Ability to set a Key-Value Pair."),
    PermissionType.KEY_VALUE_PAIR_DELETE: (
        "Ability to delete an existing Key-Value Pair."
    ),
    PermissionType.KEY_VALUE_PAIR_ALL: (
        "Ability to perform all the supported operations on a Key-Value Pair."
>>>>>>> 80cba36a
    ),
    PermissionType.TRACE_LIST: ("Ability to list (view all) traces."),
    PermissionType.TRACE_VIEW: ("Ability to view a trace."),
    PermissionType.TRACE_ALL: (
        "Ability to perform all the supported operations on traces."
    ),
    PermissionType.TRIGGER_LIST: ("Ability to list (view all) triggers."),
    PermissionType.TRIGGER_VIEW: ("Ability to view a trigger."),
    PermissionType.TRIGGER_ALL: (
        "Ability to perform all the supported operations on triggers."
    ),
    PermissionType.POLICY_TYPE_LIST: ("Ability to list (view all) policy types."),
    PermissionType.POLICY_TYPE_VIEW: ("Ability to view a policy types."),
    PermissionType.POLICY_TYPE_ALL: (
        "Ability to perform all the supported operations on policy" " types."
    ),
    PermissionType.POLICY_LIST: "Ability to list (view all) policies.",
    PermissionType.POLICY_VIEW: ("Ability to view a policy."),
    PermissionType.POLICY_CREATE: ("Ability to create a new policy."),
    PermissionType.POLICY_MODIFY: ("Ability to modify an existing policy."),
    PermissionType.POLICY_DELETE: ("Ability to delete an existing policy."),
    PermissionType.POLICY_ALL: (
        "Ability to perform all the supported operations on a particular " "policy."
    ),
    PermissionType.STREAM_VIEW: (
        "Ability to view / listen to the events on the stream API " "endpoint."
    ),
    PermissionType.INQUIRY_LIST: "Ability to list existing Inquiries",
    PermissionType.INQUIRY_VIEW: "Ability to view an existing Inquiry. Also implies "
    '"inquiry_respond" permission.',
    PermissionType.INQUIRY_RESPOND: "Ability to respond to an existing Inquiry (in general - user "
    "still needs access per specific inquiry parameters). Also "
    'implies "inquiry_view" permission.',
    PermissionType.INQUIRY_ALL: (
        "Ability to perform all supported operations on a particular " "Inquiry."
    ),
}


def get_resource_permission_types_with_descriptions():
    """
    Return available permission types for each resource types with corresponding descriptions.

    :rtype: ``dict`
    """
    result = {}

    for resource_type, permission_types in six.iteritems(
        RESOURCE_TYPE_TO_PERMISSION_TYPES_MAP
    ):
        result[resource_type] = {}
        for permission_type in permission_types:
            result[resource_type][permission_type] = PERMISION_TYPE_TO_DESCRIPTION_MAP[
                permission_type
            ]

    return result<|MERGE_RESOLUTION|>--- conflicted
+++ resolved
@@ -104,21 +104,12 @@
     RULE_ENFORCEMENT_LIST = "rule_enforcement_list"
     RULE_ENFORCEMENT_VIEW = "rule_enforcement_view"
 
-<<<<<<< HEAD
-    # KeyValuePair for RBAC
-    KEY_VALUE_LIST = "key_value_pair_list"
-    KEY_VALUE_VIEW = "key_value_pair_view"
-    KEY_VALUE_SET = "key_value_pair_set"
-    KEY_VALUE_DELETE = "key_value_pair_delete"
-    KEY_VALUE_ALL = "key_value_pair_all"
-=======
     # TODO - Maybe "datastore_item" / key_value_item ?
     KEY_VALUE_PAIR_LIST = "key_value_pair_list"
     KEY_VALUE_PAIR_VIEW = "key_value_pair_view"
     KEY_VALUE_PAIR_SET = "key_value_pair_set"
     KEY_VALUE_PAIR_DELETE = "key_value_pair_delete"
     KEY_VALUE_PAIR_ALL = "key_value_pair_all"
->>>>>>> 80cba36a
 
     WEBHOOK_LIST = "webhook_list"
     WEBHOOK_VIEW = "webhook_view"
@@ -376,20 +367,11 @@
         PermissionType.EXECUTION_VIEWS_FILTERS_LIST,
     ],
     ResourceType.KEY_VALUE_PAIR: [
-<<<<<<< HEAD
-        PermissionType.KEY_VALUE_LIST,
-        PermissionType.KEY_VALUE_VIEW,
-        PermissionType.KEY_VALUE_SET,
-        PermissionType.KEY_VALUE_DELETE,
-        PermissionType.KEY_VALUE_LIST,
-        PermissionType.KEY_VALUE_ALL,
-=======
         PermissionType.KEY_VALUE_PAIR_LIST,
         PermissionType.KEY_VALUE_PAIR_VIEW,
         PermissionType.KEY_VALUE_PAIR_SET,
         PermissionType.KEY_VALUE_PAIR_DELETE,
         PermissionType.KEY_VALUE_PAIR_ALL,
->>>>>>> 80cba36a
     ],
     ResourceType.WEBHOOK: [
         PermissionType.WEBHOOK_LIST,
@@ -615,15 +597,6 @@
     PermissionType.API_KEY_ALL: (
         "Ability to perform all the supported operations on an API Key."
     ),
-<<<<<<< HEAD
-    PermissionType.KEY_VALUE_LIST: ("Ability to list (view all) Key-Value Pairs."),
-    PermissionType.KEY_VALUE_VIEW: ("Ability to view Key-Value Pairs."),
-    PermissionType.KEY_VALUE_SET: ("Ability to set a Key-Value Pair."),
-    PermissionType.KEY_VALUE_DELETE: ("Ability to delete an existing Key-Value Pair."),
-    PermissionType.KEY_VALUE_LIST: ("Ability to view list of existing Key-Value Pair."),
-    PermissionType.KEY_VALUE_ALL: (
-        "Ability to perform all the supported operations on Key-Value Pair."
-=======
     PermissionType.KEY_VALUE_PAIR_LIST: ("Ability to list (view all) Key-Value Pairs."),
     PermissionType.KEY_VALUE_PAIR_VIEW: ("Ability to view Key-Value Pairs."),
     PermissionType.KEY_VALUE_PAIR_SET: ("Ability to set a Key-Value Pair."),
@@ -632,7 +605,6 @@
     ),
     PermissionType.KEY_VALUE_PAIR_ALL: (
         "Ability to perform all the supported operations on a Key-Value Pair."
->>>>>>> 80cba36a
     ),
     PermissionType.TRACE_LIST: ("Ability to list (view all) traces."),
     PermissionType.TRACE_VIEW: ("Ability to view a trace."),
