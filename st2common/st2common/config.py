--- conflicted
+++ resolved
@@ -228,15 +228,6 @@
             "used to validate certificates passed from MongoDB.",
         ),
         cfg.BoolOpt(
-<<<<<<< HEAD
-            'ssl_match_hostname', default=True,
-            help='If True and `ssl_cert_reqs` is not None, enables hostname verification'),
-        cfg.StrOpt(
-            'authentication_mechanism', default=None,
-            help='Specifies database authentication mechanisms. '
-                 'By default, it use SCRAM-SHA-1 with MongoDB 3.0 and later, '
-                 'MONGODB-CR (MongoDB Challenge Response protocol) for older servers.'),
-=======
             "ssl_match_hostname",
             default=True,
             help="If True and `ssl_cert_reqs` is not None, enables hostname verification",
@@ -248,7 +239,6 @@
             "By default, it use SCRAM-SHA-1 with MongoDB 3.0 and later, "
             "MONGODB-CR (MongoDB Challenge Response protocol) for older servers.",
         ),
->>>>>>> 144e51b8
     ]
 
     do_register_opts(db_opts, "database", ignore_errors)
