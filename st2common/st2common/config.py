--- conflicted
+++ resolved
@@ -114,21 +114,19 @@
             "inside the sensor. By default, only payload for system triggers is validated.",
         ),
         cfg.BoolOpt(
-<<<<<<< HEAD
-            'validate_output_schema', default=False,
-            help='True to validate action and runner output against schema.'),
-        cfg.StrOpt(
-            'json_library', default='orjson', choices='orjson, json',
-            help='Which JSON library to use for serializing / de-serializing data (orjson, json). '
-                 'This feature flag is here primarily for testing and benchmarking reasons and '
-                 'should not be changed by the end user since orjson offers large performance '
-                 'improvements.'),
-=======
             "validate_output_schema",
             default=False,
             help="True to validate action and runner output against schema.",
         ),
->>>>>>> 7c8ecd7b
+        cfg.StrOpt(
+            "json_library",
+            default="orjson",
+            choices="orjson, json",
+            help="Which JSON library to use for serializing / de-serializing data (orjson, json). "
+            "This feature flag is here primarily for testing and benchmarking reasons and "
+            "should not be changed by the end user since orjson offers large performance "
+            "improvements.",
+        ),
     ]
 
     do_register_opts(system_opts, "system", ignore_errors)
