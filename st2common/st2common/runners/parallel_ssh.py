# Copyright 2020 The StackStorm Authors.
# Copyright 2019 Extreme Networks, Inc.
#
# Licensed under the Apache License, Version 2.0 (the "License");
# you may not use this file except in compliance with the License.
# You may obtain a copy of the License at
#
#     http://www.apache.org/licenses/LICENSE-2.0
#
# Unless required by applicable law or agreed to in writing, software
# distributed under the License is distributed on an "AS IS" BASIS,
# WITHOUT WARRANTIES OR CONDITIONS OF ANY KIND, either express or implied.
# See the License for the specific language governing permissions and
# limitations under the License.

from __future__ import absolute_import

import re
import os
import traceback

from paramiko.ssh_exception import SSHException

from st2common.constants.secrets import MASKED_ATTRIBUTE_VALUE
from st2common.runners.paramiko_ssh import ParamikoSSHClient
from st2common.runners.paramiko_ssh import SSHCommandTimeoutError
from st2common import log as logging
from st2common.exceptions.ssh import NoHostsConnectedToException
from st2common.util import ip_utils
from st2common.util import concurrency as concurrency_lib
from st2common.util.jsonify import json_encode
from st2common.util.jsonify import json_loads


LOG = logging.getLogger(__name__)


class ParallelSSHClient(object):
    KEYS_TO_TRANSFORM = ["stdout", "stderr"]
    CONNECT_ERROR = "Cannot connect to host."

    def __init__(
        self,
        hosts,
        user=None,
        password=None,
        pkey_file=None,
        pkey_material=None,
        port=22,
        bastion_host=None,
        concurrency=10,
        raise_on_any_error=False,
        connect=True,
        passphrase=None,
        handle_stdout_line_func=None,
        handle_stderr_line_func=None,
        sudo_password=False,
    ):
        """
        :param handle_stdout_line_func: Callback function which is called dynamically each time a
                                        new stdout line is received.
        :type handle_stdout_line_func: ``func``

        :param handle_stderr_line_func: Callback function which is called dynamically each time a
                                        new stderr line is received.
        :type handle_stderr_line_func: ``func``
        """
        self._ssh_user = user
        self._ssh_key_file = pkey_file
        self._ssh_key_material = pkey_material
        self._ssh_password = password
        self._hosts = hosts
        self._successful_connects = 0
        self._ssh_port = port
        self._bastion_host = bastion_host
        self._passphrase = passphrase
        self._handle_stdout_line_func = handle_stdout_line_func
        self._handle_stderr_line_func = handle_stderr_line_func
        self._sudo_password = sudo_password

        if not hosts:
            raise Exception("Need an non-empty list of hosts to talk to.")

        self._pool = concurrency_lib.get_green_pool_class()(concurrency)
        self._hosts_client = {}
        self._bad_hosts = {}
        self._scan_interval = 0.1

        if connect:
            connect_results = self.connect(raise_on_any_error=raise_on_any_error)
            extra = {"_connect_results": connect_results}
            LOG.debug("Connect to hosts complete.", extra=extra)

    def connect(self, raise_on_any_error=False):
        """
        Connect to hosts in hosts list. Returns status of connect as a dict.

        :param raise_on_any_error: Optional Raise an exception even if connecting to one
                                   of the hosts fails.
        :type raise_on_any_error: ``boolean``

        :rtype: ``dict`` of ``str`` to ``dict``
        """
        results = {}

        for host in self._hosts:
            while not concurrency_lib.is_green_pool_free(self._pool):
                concurrency_lib.sleep(self._scan_interval)
            self._pool.spawn(
                self._connect,
                host=host,
                results=results,
                raise_on_any_error=raise_on_any_error,
            )

        concurrency_lib.green_pool_wait_all(self._pool)

        if self._successful_connects < 1:
            # We definitely have to raise an exception in this case.
<<<<<<< HEAD
            LOG.error('Unable to connect to any of the hosts.',
                      extra={'connect_results': results})
            msg = ('Unable to connect to any one of the hosts: %s.\n\n connect_errors=%s' %
                   (self._hosts, json_encode(results, indent=2)))
=======
            LOG.error(
                "Unable to connect to any of the hosts.",
                extra={"connect_results": results},
            )
            msg = (
                "Unable to connect to any one of the hosts: %s.\n\n connect_errors=%s"
                % (
                    self._hosts,
                    json.dumps(results, indent=2),
                )
            )
>>>>>>> 7c8ecd7b
            raise NoHostsConnectedToException(msg)

        return results

    def run(self, cmd, timeout=None):
        """
        Run a command on remote hosts. Returns a dict containing results
        of execution from all hosts.

        :param cmd: Command to run. Must be shlex quoted.
        :type cmd: ``str``

        :param timeout: Optional Timeout for the command.
        :type timeout: ``int``

        :param cwd: Optional Current working directory. Must be shlex quoted.
        :type cwd: ``str``

        :rtype: ``dict`` of ``str`` to ``dict``
        """

        options = {"cmd": cmd, "timeout": timeout}
        results = self._execute_in_pool(self._run_command, **options)
        return results

    def put(self, local_path, remote_path, mode=None, mirror_local_mode=False):
        """
        Copy a file or folder to remote host.

        :param local_path: Path to local file or dir. Must be shlex quoted.
        :type local_path: ``str``

        :param remote_path: Path to remote file or dir. Must be shlex quoted.
        :type remote_path: ``str``

        :param mode: Optional mode to use for the file or dir.
        :type mode: ``int``

        :param mirror_local_mode: Optional Flag to mirror the mode
                                           on local file/dir on remote host.
        :type mirror_local_mode: ``boolean``

        :rtype: ``dict`` of ``str`` to ``dict``
        """

        if not os.path.exists(local_path):
            raise Exception("Local path %s does not exist." % local_path)

        options = {
            "local_path": local_path,
            "remote_path": remote_path,
            "mode": mode,
            "mirror_local_mode": mirror_local_mode,
        }

        return self._execute_in_pool(self._put_files, **options)

    def mkdir(self, path):
        """
        Create a directory on remote hosts.

        :param path: Path to remote dir that must be created. Must be shlex quoted.
        :type path: ``str``

        :rtype path: ``dict`` of ``str`` to ``dict``
        """

        options = {"path": path}
        return self._execute_in_pool(self._mkdir, **options)

    def delete_file(self, path):
        """
        Delete a file on remote hosts.

        :param path: Path to remote file that must be deleted. Must be shlex quoted.
        :type path: ``str``

        :rtype path: ``dict`` of ``str`` to ``dict``
        """

        options = {"path": path}
        return self._execute_in_pool(self._delete_file, **options)

    def delete_dir(self, path, force=False, timeout=None):
        """
        Delete a dir on remote hosts.

        :param path: Path to remote dir that must be deleted. Must be shlex quoted.
        :type path: ``str``

        :rtype path: ``dict`` of ``str`` to ``dict``
        """

        options = {"path": path, "force": force}
        return self._execute_in_pool(self._delete_dir, **options)

    def close(self):
        """
        Close all open SSH connections to hosts.
        """

        for host in self._hosts_client.keys():
            try:
                self._hosts_client[host].close()
            except:
                LOG.exception("Failed shutting down SSH connection to host: %s", host)

    def _execute_in_pool(self, execute_method, **kwargs):
        results = {}

        for host in self._bad_hosts.keys():
            results[host] = self._bad_hosts[host]

        for host in self._hosts_client.keys():
            while not self._pool.free():
                concurrency_lib.sleep(self._scan_interval)
            self._pool.spawn(execute_method, host=host, results=results, **kwargs)

        concurrency_lib.green_pool_wait_all(self._pool)
        return results

    def _connect(self, host, results, raise_on_any_error=False):
        (hostname, port) = self._get_host_port_info(host)

        extra = {"host": host, "port": port, "user": self._ssh_user}
        if self._ssh_password:
            extra["password"] = "<redacted>"
        elif self._ssh_key_file:
            extra["key_file_path"] = self._ssh_key_file
        else:
            extra["private_key"] = "<redacted>"

        LOG.debug("Connecting to host.", extra=extra)

        client = ParamikoSSHClient(
            hostname=hostname,
            port=port,
            username=self._ssh_user,
            password=self._ssh_password,
            bastion_host=self._bastion_host,
            key_files=self._ssh_key_file,
            key_material=self._ssh_key_material,
            passphrase=self._passphrase,
            handle_stdout_line_func=self._handle_stdout_line_func,
            handle_stderr_line_func=self._handle_stderr_line_func,
        )
        try:
            client.connect()
        except SSHException as ex:
            LOG.exception(ex)
            if raise_on_any_error:
                raise
            error_dict = self._generate_error_result(
                exc=ex, message="Connection error."
            )
            self._bad_hosts[hostname] = error_dict
            results[hostname] = error_dict
        except Exception as ex:
            error = "Failed connecting to host %s." % hostname
            LOG.exception(error)
            if raise_on_any_error:
                raise
            error_dict = self._generate_error_result(exc=ex, message=error)
            self._bad_hosts[hostname] = error_dict
            results[hostname] = error_dict
        else:
            self._successful_connects += 1
            self._hosts_client[hostname] = client
            results[hostname] = {"message": "Connected to host."}

    def _run_command(self, host, cmd, results, timeout=None):
        try:
            LOG.debug("Running command: %s on host: %s.", cmd, host)
            client = self._hosts_client[host]
            (stdout, stderr, exit_code) = client.run(
                cmd, timeout=timeout, call_line_handler_func=True
            )

            result = self._handle_command_result(
                stdout=stdout, stderr=stderr, exit_code=exit_code
            )
            results[host] = result
        except Exception as ex:
            cmd = self._sanitize_command_string(cmd=cmd)
            error = 'Failed executing command "%s" on host "%s"' % (cmd, host)
            LOG.exception(error)
            results[host] = self._generate_error_result(exc=ex, message=error)

    def _put_files(
        self, local_path, remote_path, host, results, mode=None, mirror_local_mode=False
    ):
        try:
            LOG.debug("Copying file to host: %s" % host)
            if os.path.isdir(local_path):
                result = self._hosts_client[host].put_dir(local_path, remote_path)
            else:
                result = self._hosts_client[host].put(
                    local_path,
                    remote_path,
                    mirror_local_mode=mirror_local_mode,
                    mode=mode,
                )
            LOG.debug("Result of copy: %s" % result)
            results[host] = result
        except Exception as ex:
            error = "Failed sending file(s) in path %s to host %s" % (local_path, host)
            LOG.exception(error)
            results[host] = self._generate_error_result(exc=ex, message=error)

    def _mkdir(self, host, path, results):
        try:
            result = self._hosts_client[host].mkdir(path)
            results[host] = result
        except Exception as ex:
            error = 'Failed "mkdir %s" on host %s.' % (path, host)
            LOG.exception(error)
            results[host] = self._generate_error_result(exc=ex, message=error)

    def _delete_file(self, host, path, results):
        try:
            result = self._hosts_client[host].delete_file(path)
            results[host] = result
        except Exception as ex:
            error = "Failed deleting file %s on host %s." % (path, host)
            LOG.exception(error)
            results[host] = self._generate_error_result(exc=ex, message=error)

    def _delete_dir(self, host, path, results, force=False, timeout=None):
        try:
            result = self._hosts_client[host].delete_dir(
                path, force=force, timeout=timeout
            )
            results[host] = result
        except Exception as ex:
            error = "Failed deleting dir %s on host %s." % (path, host)
            LOG.exception(error)
            results[host] = self._generate_error_result(exc=ex, message=error)

    def _get_host_port_info(self, host_str):
        (hostname, port) = ip_utils.split_host_port(host_str)
        if not port:
            port = self._ssh_port

        return (hostname, port)

    def _handle_command_result(self, stdout, stderr, exit_code):
        # Detect if user provided an invalid sudo password or sudo is not configured for that user
        if self._sudo_password:
            if re.search(r"sudo: \d+ incorrect password attempts", stderr):
                match = re.search(r"\[sudo\] password for (.+?)\:", stderr)

                if match:
                    username = match.groups()[0]
                else:
                    username = "unknown"

                error = (
                    "Invalid sudo password provided or sudo is not configured for this user "
                    "(%s)" % (username)
                )
                raise ValueError(error)
        is_succeeded = exit_code == 0
        result_dict = {
            "stdout": stdout,
            "stderr": stderr,
            "return_code": exit_code,
            "succeeded": is_succeeded,
            "failed": not is_succeeded,
        }

        result = json_loads(result_dict, ParallelSSHClient.KEYS_TO_TRANSFORM)
        return result

    @staticmethod
    def _sanitize_command_string(cmd):
        """
        Remove any potentially sensitive information from the command string.

        For now we only mask the values of the sensitive environment variables.
        """
        if not cmd:
            return cmd

        result = re.sub(
            r"ST2_ACTION_AUTH_TOKEN=(.+?)\s+?",
            "ST2_ACTION_AUTH_TOKEN=%s " % (MASKED_ATTRIBUTE_VALUE),
            cmd,
        )
        return result

    @staticmethod
    def _generate_error_result(exc, message):
        """
        :param exc: Raised exception.
        :type exc: Exception.

        :param message: Error message which will be prefixed to the exception exception message.
        :type message: ``str``
        """
        exc_message = getattr(exc, "message", str(exc))
        error_message = "%s %s" % (message, exc_message)
        traceback_message = traceback.format_exc()

        if isinstance(exc, SSHCommandTimeoutError):
            return_code = -9
            timeout = True
        else:
            timeout = False
            return_code = 255

        stdout = getattr(exc, "stdout", None) or ""
        stderr = getattr(exc, "stderr", None) or ""

        error_dict = {
            "failed": True,
            "succeeded": False,
            "timeout": timeout,
            "return_code": return_code,
            "stdout": stdout,
            "stderr": stderr,
            "error": error_message,
            "traceback": traceback_message,
        }
        return error_dict

    def __repr__(self):
        return "<ParallelSSHClient hosts=%s,user=%s,id=%s>" % (
            repr(self._hosts),
            self._ssh_user,
            id(self),
        )<|MERGE_RESOLUTION|>--- conflicted
+++ resolved
@@ -117,12 +117,6 @@
 
         if self._successful_connects < 1:
             # We definitely have to raise an exception in this case.
-<<<<<<< HEAD
-            LOG.error('Unable to connect to any of the hosts.',
-                      extra={'connect_results': results})
-            msg = ('Unable to connect to any one of the hosts: %s.\n\n connect_errors=%s' %
-                   (self._hosts, json_encode(results, indent=2)))
-=======
             LOG.error(
                 "Unable to connect to any of the hosts.",
                 extra={"connect_results": results},
@@ -131,10 +125,9 @@
                 "Unable to connect to any one of the hosts: %s.\n\n connect_errors=%s"
                 % (
                     self._hosts,
-                    json.dumps(results, indent=2),
+                    json_encode(results, indent=2),
                 )
             )
->>>>>>> 7c8ecd7b
             raise NoHostsConnectedToException(msg)
 
         return results
