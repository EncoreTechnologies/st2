--- conflicted
+++ resolved
@@ -4724,15 +4724,12 @@
     allOf:
       - $ref: '#/definitions/Action'
       - $ref: '#/definitions/DataFilesSubSchema'
-<<<<<<< HEAD
+  ActionDeleteRequest:
+    allOf:
+      - $ref: '#/definitions/ActionDeleteSchema'
   ActionCloneRequest:
     allOf:
       - $ref: '#/definitions/ActionCloneSchema'
-=======
-  ActionDeleteRequest:
-    allOf:
-      - $ref: '#/definitions/ActionDeleteSchema'
->>>>>>> 80cba36a
   ActionParameters:
     type: object
     properties:
