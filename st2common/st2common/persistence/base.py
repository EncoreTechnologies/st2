# Copyright 2020 The StackStorm Authors.
# Copyright 2019 Extreme Networks, Inc.
#
# Licensed under the Apache License, Version 2.0 (the "License");
# you may not use this file except in compliance with the License.
# You may obtain a copy of the License at
#
#     http://www.apache.org/licenses/LICENSE-2.0
#
# Unless required by applicable law or agreed to in writing, software
# distributed under the License is distributed on an "AS IS" BASIS,
# WITHOUT WARRANTIES OR CONDITIONS OF ANY KIND, either express or implied.
# See the License for the specific language governing permissions and
# limitations under the License.

from __future__ import absolute_import

from typing import Optional
from typing import List

import abc

import six

from st2common import log as logging
from st2common.exceptions.db import StackStormDBObjectConflictError
from st2common.models.system.common import ResourceReference


__all__ = ["Access", "ContentPackResource", "StatusBasedResource"]

LOG = logging.getLogger(__name__)


@six.add_metaclass(abc.ABCMeta)
class Access(object):
    impl = None
    publisher = None
    dispatcher = None

    # ModelAPI class for this resource
    api_model_cls = None

    # A list of operations for which we should dispatch a trigger
    dispatch_trigger_for_operations = []

    # Maps model operation name (e.g. create, update, delete) to the trigger reference which is
    # used when dispatching a trigger
    operation_to_trigger_ref_map = {}

    @classmethod
    @abc.abstractmethod
    def _get_impl(cls):
        pass

    @classmethod
    @abc.abstractmethod
    def _get_publisher(cls):
        return None

    @classmethod
    def _get_dispatcher(cls):
        """
        Return a dispatcher class which is used for dispatching triggers.
        """
        # Late import to avoid very expensive in-direct jsonschema import (~1 second) when this
        # function is not called / used
        from st2common.transport.reactor import TriggerDispatcher

        if not cls.dispatcher:
            cls.dispatcher = TriggerDispatcher(LOG)

        return cls.dispatcher

    @classmethod
    @abc.abstractmethod
    def _get_by_object(cls, object):
        return None

    @classmethod
    def get_by_name(cls, value):
        return cls._get_impl().get_by_name(value)

    @classmethod
    def get_by_id(cls, value):
        return cls._get_impl().get_by_id(value)

    @classmethod
    def get_by_uid(cls, value):
        return cls._get_impl().get_by_uid(value)

    @classmethod
    def get_by_ref(cls, value):
        return cls._get_impl().get_by_ref(value)

    @classmethod
    def get_by_pack(cls, value):
        return cls._get_impl().get_by_pack(value)

    @classmethod
    def get(cls, *args, **kwargs):
        return cls._get_impl().get(*args, **kwargs)

    @classmethod
    def get_all(cls, *args, **kwargs):
        return cls._get_impl().get_all(*args, **kwargs)

    @classmethod
    def count(cls, *args, **kwargs):
        return cls._get_impl().count(*args, **kwargs)

    @classmethod
    def query(cls, *args, **kwargs):
        return cls._get_impl().query(*args, **kwargs)

    @classmethod
    def distinct(cls, *args, **kwargs):
        return cls._get_impl().distinct(*args, **kwargs)

    @classmethod
    def aggregate(cls, *args, **kwargs):
        return cls._get_impl().aggregate(*args, **kwargs)

    @classmethod
    def insert(
        cls,
        model_object,
        publish=True,
        dispatch_trigger=True,
        log_not_unique_error_as_debug=False,
    ):
        # Late import to avoid very expensive in-direct import (~1 second) when this function
        # is not called / used
        from mongoengine import NotUniqueError

        if model_object.id:
            raise ValueError("id for object %s was unexpected." % model_object)
        try:
            model_object = cls._get_impl().insert(model_object)
        except NotUniqueError as e:
            if log_not_unique_error_as_debug:
                LOG.debug("Conflict while trying to save in DB: %s.", six.text_type(e))
            else:
                LOG.exception("Conflict while trying to save in DB.")
            # On a conflict determine the conflicting object and return its id in
            # the raised exception.
            conflict_object = cls._get_by_object(model_object)
            conflict_id = str(conflict_object.id) if conflict_object else None
            message = six.text_type(e)
            raise StackStormDBObjectConflictError(
                message=message, conflict_id=conflict_id, model_object=model_object
            )

        # Publish internal event on the message bus
        if publish:
            try:
                cls.publish_create(model_object)
            except:
                LOG.exception("Publish failed.")

        # Dispatch trigger
        if dispatch_trigger:
            try:
                cls.dispatch_create_trigger(model_object)
            except:
                LOG.exception("Trigger dispatch failed.")

        return model_object

    @classmethod
    def add_or_update(
        cls,
        model_object,
        publish=True,
        dispatch_trigger=True,
        validate=True,
        log_not_unique_error_as_debug=False,
    ):
        # Late import to avoid very expensive in-direct import (~1 second) when this function
        # is not called / used
        from mongoengine import NotUniqueError

        pre_persist_id = model_object.id
        try:
            model_object = cls._get_impl().add_or_update(model_object, validate=True)
        except NotUniqueError as e:
            if log_not_unique_error_as_debug:
                LOG.debug("Conflict while trying to save in DB: %s.", six.text_type(e))
            else:
                LOG.exception("Conflict while trying to save in DB.")
            # On a conflict determine the conflicting object and return its id in
            # the raised exception.
            conflict_object = cls._get_by_object(model_object)
            conflict_id = str(conflict_object.id) if conflict_object else None
            message = six.text_type(e)
            raise StackStormDBObjectConflictError(
                message=message, conflict_id=conflict_id, model_object=model_object
            )

        is_update = str(pre_persist_id) == str(model_object.id)

        # Publish internal event on the message bus
        if publish:
            try:
                if is_update:
                    cls.publish_update(model_object)
                else:
                    cls.publish_create(model_object)
            except:
                LOG.exception("Publish failed.")

        # Dispatch trigger
        if dispatch_trigger:
            try:
                if is_update:
                    cls.dispatch_update_trigger(model_object)
                else:
                    cls.dispatch_create_trigger(model_object)
            except:
                LOG.exception("Trigger dispatch failed.")

        return model_object

    @classmethod
    def update(cls, model_object, publish=True, dispatch_trigger=True, **kwargs):
        """
        Use this method when -
        * upsert=False is desired
        * special operators like push, push_all are to be used.
        """
        cls._get_impl().update(model_object, **kwargs)
        # update does not return the object but a flag; likely success/fail but docs
        # are not very good on this one so ignoring. Explicitly get the object from
        # DB abd return.
        model_object = cls.get_by_id(model_object.id)

        # Publish internal event on the message bus
        if publish:
            try:
                cls.publish_update(model_object)
            except:
                LOG.exception("Publish failed.")

        # Dispatch trigger
        if dispatch_trigger:
            try:
                cls.dispatch_update_trigger(model_object)
            except:
                LOG.exception("Trigger dispatch failed.")

        return model_object

    @classmethod
    def delete(cls, model_object, publish=True, dispatch_trigger=True):
        persisted_object = cls._get_impl().delete(model_object)

        # Publish internal event on the message bus
        if publish:
            try:
                cls.publish_delete(model_object)
            except Exception:
                LOG.exception("Publish failed.")

        # Dispatch trigger
        if dispatch_trigger:
            try:
                cls.dispatch_delete_trigger(model_object)
            except Exception:
                LOG.exception("Trigger dispatch failed.")

        return persisted_object

    ####################################################
    # Internal event bus message publish related methods
    ####################################################

    @classmethod
    def publish_create(cls, model_object):
        publisher = cls._get_publisher()
        if publisher:
            publisher.publish_create(model_object)

    @classmethod
    def publish_update(cls, model_object):
        publisher = cls._get_publisher()
        if publisher:
            publisher.publish_update(model_object)

    @classmethod
    def publish_delete(cls, model_object):
        publisher = cls._get_publisher()
        if publisher:
            publisher.publish_delete(model_object)

    ############################################
    # Internal trigger dispatch related methods
    ###########################################

    @classmethod
    def dispatch_create_trigger(cls, model_object):
        """
        Dispatch a resource-specific trigger which indicates a new resource has been created.
        """
        return cls._dispatch_operation_trigger(
            operation="create", model_object=model_object
        )

    @classmethod
    def dispatch_update_trigger(cls, model_object):
        """
        Dispatch a resource-specific trigger which indicates an existing resource has been updated.
        """
        return cls._dispatch_operation_trigger(
            operation="update", model_object=model_object
        )

    @classmethod
    def dispatch_delete_trigger(cls, model_object):
        """
        Dispatch a resource-specific trigger which indicates an existing resource has been
        deleted.
        """
        return cls._dispatch_operation_trigger(
            operation="delete", model_object=model_object
        )

    @classmethod
    def _get_trigger_ref_for_operation(cls, operation):
        trigger_ref = cls.operation_to_trigger_ref_map.get(operation, None)

        if not trigger_ref:
            raise ValueError(
                "Trigger ref not specified for operation: %s" % (operation)
            )

        return trigger_ref

    @classmethod
    def _dispatch_operation_trigger(cls, operation, model_object):
        if operation not in cls.dispatch_trigger_for_operations:
            return

        trigger = cls._get_trigger_ref_for_operation(operation=operation)

        object_payload = cls.api_model_cls.from_model(
            model_object, mask_secrets=True
        ).__json__()
        payload = {"object": object_payload}
        return cls._dispatch_trigger(
            operation=operation, trigger=trigger, payload=payload
        )

    @classmethod
    def _dispatch_trigger(cls, operation, trigger, payload):
        if operation not in cls.dispatch_trigger_for_operations:
            return

        dispatcher = cls._get_dispatcher()
        return dispatcher.dispatch(trigger=trigger, payload=payload)


class ContentPackResource(Access):
    @classmethod
    def get_by_ref(cls, ref, only_fields: Optional[List[str]] = None):
        """
        :param: only_field: Optional lists if fields to retrieve. If not specified, it defaults to
                            all fields.
        """
        if not ref:
            return None

        ref_obj = ResourceReference.from_string_reference(ref=ref)
<<<<<<< HEAD
        result = cls.query(name=ref_obj.name,
                           pack=ref_obj.pack,
                           only_fields=only_fields).first()

=======
        result = cls.query(name=ref_obj.name, pack=ref_obj.pack).first()
>>>>>>> 144e51b8
        return result

    @classmethod
    def _get_by_object(cls, object):
        # For an object with a resourcepack pack.name is unique.
        name = getattr(object, "name", "")
        pack = getattr(object, "pack", "")
        return cls.get_by_ref(
            ResourceReference.to_string_reference(pack=pack, name=name)
        )


class StatusBasedResource(Access):
    """Persistence layer for models that needs to publish status to the message queue."""

    @classmethod
    def publish_status(cls, model_object):
        """Publish the object status to the message queue.

        Publish the instance of the model as payload with the status
        as routing key to the message queue via the StatePublisher.

        :param model_object: An instance of the model.
        :type model_object: ``object``
        """
        publisher = cls._get_publisher()
        if publisher:
            publisher.publish_state(model_object, getattr(model_object, "status", None))<|MERGE_RESOLUTION|>--- conflicted
+++ resolved
@@ -370,14 +370,10 @@
             return None
 
         ref_obj = ResourceReference.from_string_reference(ref=ref)
-<<<<<<< HEAD
-        result = cls.query(name=ref_obj.name,
-                           pack=ref_obj.pack,
-                           only_fields=only_fields).first()
-
-=======
-        result = cls.query(name=ref_obj.name, pack=ref_obj.pack).first()
->>>>>>> 144e51b8
+        result = cls.query(
+            name=ref_obj.name, pack=ref_obj.pack, only_fields=only_fields
+        ).first()
+
         return result
 
     @classmethod
