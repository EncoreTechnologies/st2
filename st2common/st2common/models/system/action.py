# Licensed to the StackStorm, Inc ('StackStorm') under one or more
# contributor license agreements.  See the NOTICE file distributed with
# this work for additional information regarding copyright ownership.
# The ASF licenses this file to You under the Apache License, Version 2.0
# (the "License"); you may not use this file except in compliance with
# the License.  You may obtain a copy of the License at
#
#     http://www.apache.org/licenses/LICENSE-2.0
#
# Unless required by applicable law or agreed to in writing, software
# distributed under the License is distributed on an "AS IS" BASIS,
# WITHOUT WARRANTIES OR CONDITIONS OF ANY KIND, either express or implied.
# See the License for the specific language governing permissions and
# limitations under the License.

import os
import pwd
import pipes
import six
import sys
import traceback

from fabric.api import (put, run, sudo)
from fabric.context_managers import shell_env
from fabric.context_managers import settings
from fabric.tasks import WrappedCallableTask

from st2common.constants.action import LIBS_DIR as ACTION_LIBS_DIR
from st2common import log as logging
import st2common.util.jsonify as jsonify

__all__ = [
    'ShellCommandAction',
    'ShellScriptAction',
    'RemoteAction',
    'RemoteScriptAction',
    'ParamikoSSHCommandAction',
    'FabricRemoteAction',
    'FabricRemoteScriptAction'
]

LOG = logging.getLogger(__name__)

LOGGED_USER_USERNAME = pwd.getpwuid(os.getuid())[0]


class ShellCommandAction(object):
    def __init__(self, name, action_exec_id, command, user, env_vars=None, sudo=False,
                 timeout=None, cwd=None):
        self.name = name
        self.action_exec_id = action_exec_id
        self.command = command
        self.env_vars = env_vars or {}
        self.user = user
        self.sudo = sudo
        self.timeout = timeout
        self.cwd = cwd

    def get_full_command_string(self):
        if self.sudo:
            command = pipes.quote(self.command)
            command = 'sudo -- bash -c %s' % (command)
        else:
            if self.user and self.user != LOGGED_USER_USERNAME:
                # Need to use sudo to run as a different user
                user = pipes.quote(self.user)
                command = pipes.quote(self.command)
                command = 'sudo -u %s -- bash -c %s' % (user, command)
            else:
                command = self.command

        return command

    def _get_command_string(self, cmd, args):
        """
        Escape the command arguments and form a command string.

        :type cmd: ``str``
        :type args: ``list``

        :rtype: ``str``
        """
        assert isinstance(args, (list, tuple))

        args = [pipes.quote(arg) for arg in args]
        args = ' '.join(args)
        result = '%s %s' % (cmd, args)
        return result

    def _get_error_result(self):
        """
        Prepares a structured error result based on the exception.

        :type e: ``Exception``

        :rtype: ``dict``
        """
        _, exc_value, exc_traceback = sys.exc_info()
        result = {}
        result['failed'] = True
        result['succeeded'] = False
        result['error'] = str(exc_value)
        result['traceback'] = ''.join(traceback.format_tb(exc_traceback))
        return result


class ShellScriptAction(ShellCommandAction):
    def __init__(self, name, action_exec_id, script_local_path_abs, named_args=None,
                 positional_args=None, env_vars=None, user=None, sudo=False, timeout=None,
                 cwd=None):
        super(ShellScriptAction, self).__init__(name=name, action_exec_id=action_exec_id,
                                                command=None, user=user, env_vars=env_vars,
                                                sudo=sudo, timeout=timeout, cwd=cwd)
        self.script_local_path_abs = script_local_path_abs
        self.named_args = named_args
        self.positional_args = positional_args

    def get_full_command_string(self):
        script_arguments = self._get_script_arguments(named_args=self.named_args,
                                                      positional_args=self.positional_args)

        if self.sudo:
            if script_arguments:
                command = pipes.quote('%s %s' % (self.script_local_path_abs, script_arguments))
            else:
                command = pipes.quote(self.script_local_path_abs)

            command = 'sudo -- bash -c %s' % (command)
        else:
            if self.user and self.user != LOGGED_USER_USERNAME:
                # Need to use sudo to run as a different user
                user = pipes.quote(self.user)

                if script_arguments:
                    command = pipes.quote('%s %s' % (self.script_local_path_abs, script_arguments))
                else:
                    command = pipes.quote(self.script_local_path_abs)

                command = 'sudo -u %s -- bash -c %s' % (user, command)
            else:
                script_path = pipes.quote(self.script_local_path_abs)

                if script_arguments:
                    command = '%s %s' % (script_path, script_arguments)
                else:
                    command = script_path

        return command

    def _get_script_arguments(self, named_args=None, positional_args=None):
        """
        Build a string of named and positional arguments which are passed to the
        script.

        :param named_args: Dictionary with named arguments.
        :type named_args: ``dict``.

        :param positional_args: List with positional arguments.
        :type positional_args: ``dict``.

        :rtype: ``str``
        """
        command_parts = []

        # add all named_args in the format <kwarg_op>name=value (e.g. --name=value)
        if named_args is not None:
            for (arg, value) in six.iteritems(named_args):
                if value is None or (isinstance(value, (str, unicode)) and len(value) < 1):
                    LOG.debug('Ignoring arg %s as its value is %s.', arg, value)
                    continue

                if isinstance(value, bool):
                    if value is True:
                        command_parts.append(arg)
                else:
                    command_parts.append('%s=%s' % (arg, pipes.quote(str(value))))

        # add the positional args
        if positional_args:
            command_parts.append(positional_args)
        return ' '.join(command_parts)


class SSHCommandAction(ShellCommandAction):
    def __init__(self, name, action_exec_id, command, env_vars, user, password=None, pkey=None,
                 hosts=None, parallel=True, sudo=False, timeout=None, cwd=None):
        super(SSHCommandAction, self).__init__(name=name, action_exec_id=action_exec_id,
                                               command=command, env_vars=env_vars, user=user,
                                               sudo=sudo, timeout=timeout, cwd=cwd)
        self.hosts = hosts
        self.parallel = parallel
        self.pkey = pkey
        self.password = password

    def is_parallel(self):
        return self.parallel

    def is_sudo(self):
        return self.sudo

    def get_user(self):
        return self.user

    def get_hosts(self):
        return self.hosts

    def is_pkey_authentication(self):
        return self.pkey is not None

    def get_pkey(self):
        return self.pkey

    def get_password(self):
        return self.password

    def get_command(self):
        return self.command

    def __str__(self):
        str_rep = []
        str_rep.append('%s@%s(name: %s' % (self.__class__.__name__, id(self), self.name))
        str_rep.append('id: %s' % self.action_exec_id)
        str_rep.append('command: %s' % self.command)
        str_rep.append('user: %s' % self.user)
        str_rep.append('sudo: %s' % str(self.sudo))
        str_rep.append('parallel: %s' % str(self.parallel))
        str_rep.append('hosts: %s)' % str(self.hosts))
        return ', '.join(str_rep)


class RemoteAction(SSHCommandAction):
    def __init__(self, name, action_exec_id, command, env_vars=None, on_behalf_user=None,
                 user=None, hosts=None, parallel=True, sudo=False, timeout=None, cwd=None):
        super(RemoteAction, self).__init__(name=name, action_exec_id=action_exec_id,
                                           command=command, env_vars=env_vars, user=user,
                                           hosts=hosts, parallel=parallel, sudo=sudo,
                                           timeout=timeout, cwd=cwd)
        self.on_behalf_user = on_behalf_user  # Used for audit purposes.
        self.timeout = timeout

    def get_on_behalf_user(self):
        return self.on_behalf_user

    def __str__(self):
        str_rep = []
        str_rep.append('%s@%s(name: %s' % (self.__class__.__name__, id(self), self.name))
        str_rep.append('id: %s' % self.action_exec_id)
        str_rep.append('command: %s' % self.command)
        str_rep.append('user: %s' % self.user)
        str_rep.append('on_behalf_user: %s' % self.on_behalf_user)
        str_rep.append('sudo: %s' % str(self.sudo))
        str_rep.append('parallel: %s' % str(self.parallel))
        str_rep.append('hosts: %s)' % str(self.hosts))

        return ', '.join(str_rep)


class RemoteScriptAction(ShellScriptAction):
    def __init__(self, name, action_exec_id, script_local_path_abs, script_local_libs_path_abs,
                 named_args=None, positional_args=None, env_vars=None, on_behalf_user=None,
                 user=None, remote_dir=None, hosts=None, parallel=True, sudo=False, timeout=None,
                 cwd=None):
        super(RemoteScriptAction, self).__init__(name=name, action_exec_id=action_exec_id,
                                                 script_local_path_abs=script_local_path_abs,
                                                 named_args=named_args,
                                                 positional_args=positional_args, env_vars=env_vars,
                                                 user=user, sudo=sudo, timeout=timeout, cwd=cwd)
        self.script_local_libs_path_abs = script_local_libs_path_abs
        self.script_local_dir, self.script_name = os.path.split(self.script_local_path_abs)
        self.remote_dir = remote_dir if remote_dir is not None else '/tmp'
        self.remote_libs_path_abs = os.path.join(self.remote_dir, ACTION_LIBS_DIR)
        self.on_behalf_user = on_behalf_user
        self.remote_script = os.path.join(self.remote_dir, pipes.quote(self.script_name))
        self.hosts = hosts
        self.parallel = parallel
        self.command = self._format_command()
        LOG.debug('RemoteScriptAction: command to run on remote box: %s', self.command)

    def _format_command(self):
        script_arguments = self._get_script_arguments(named_args=self.named_args,
                                                      positional_args=self.positional_args)

        if script_arguments:
            command = '%s %s' % (self.remote_script, script_arguments)
        else:
            command = self.remote_script

        return command

    def __str__(self):
        str_rep = []
        str_rep.append('%s@%s(name: %s' % (self.__class__.__name__, id(self), self.name))
        str_rep.append('id: %s' % self.action_exec_id)
        str_rep.append('local_script: %s' % self.script_local_path_abs)
        str_rep.append('local_libs: %s' % self.script_local_libs_path_abs)
        str_rep.append('remote_dir: %s' % self.remote_dir)
        str_rep.append('remote_libs: %s' % self.remote_libs_path_abs)
        str_rep.append('named_args: %s' % self.named_args)
        str_rep.append('positional_args: %s' % self.positional_args)
        str_rep.append('user: %s' % self.user)
        str_rep.append('on_behalf_user: %s' % self.on_behalf_user)
        str_rep.append('sudo: %s' % self.sudo)
        str_rep.append('parallel: %s' % self.parallel)
        str_rep.append('hosts: %s)' % self.hosts)

        return ', '.join(str_rep)


class ParamikoSSHCommandAction(SSHCommandAction):
    pass


class FabricRemoteAction(RemoteAction):
    KEYS_TO_TRANSFORM = ['stdout', 'stderr']

    def get_fabric_task(self):
        action_method = self._get_action_method()
        LOG.debug('action_method is %s', action_method)
        task = WrappedCallableTask(action_method, name=self.name, alias=self.action_exec_id,
                                   parallel=self.parallel, sudo=self.sudo)

        # We need to explicitly set that since WrappedCallableTask abuses kwargs
        # and doesn't do anything with "parallel" and "serial" kwarg.
        # We also need to explicitly set serial since we default to
        # parallel=True in the environment so just "parallel" won't do.
        task.parallel = self.parallel
        task.serial = not self.parallel
        return task

    def _get_action_method(self):
        if (self.sudo):
            return self._sudo
        return self._run

    def _run(self):
<<<<<<< HEAD
        with shell_env(**self.env_vars), settings(command_timeout=self.timeout, cwd=self.cwd):
            output = run(self.command, combine_stderr=False, pty=False, quiet=True)
        result = {
            'stdout': output.stdout,
            'stderr': output.stderr,
            'return_code': output.return_code,
            'succeeded': output.succeeded,
            'failed': output.failed
        }
=======
        try:
            with shell_env(**self.env_vars), settings(command_timeout=self.timeout):
                output = run(self.command, combine_stderr=False, pty=False, quiet=True)
            result = {
                'stdout': output.stdout,
                'stderr': output.stderr,
                'return_code': output.return_code,
                'succeeded': output.succeeded,
                'failed': output.failed
            }
        except Exception:
            LOG.exception('Failed executing remote action.')
            result = self._get_error_result()
>>>>>>> 1d699b57
        return jsonify.json_loads(result, FabricRemoteAction.KEYS_TO_TRANSFORM)

    def _sudo(self):
        with shell_env(**self.env_vars), settings(command_timeout=self.timeout, cwd=self.cwd):
            output = sudo(self.command, combine_stderr=False, pty=True, quiet=True)
        result = {
            'stdout': output.stdout,
            'stderr': output.stderr,
            'return_code': output.return_code,
            'succeeded': output.succeeded,
            'failed': output.failed
        }

        # XXX: For sudo, fabric requires to set pty=True. This basically combines stdout and
        # stderr into a single stdout stream. So if the command fails, we explictly set stderr
        # to stdout and stdout to ''.
        if result['failed']:
            result['stderr'] = result['stdout']
            result['stdout'] = ''

        return jsonify.json_loads(result, FabricRemoteAction.KEYS_TO_TRANSFORM)


class FabricRemoteScriptAction(RemoteScriptAction, FabricRemoteAction):
    def get_fabric_task(self):
        return self._get_script_action_method()

    def _get_script_action_method(self):
        task = WrappedCallableTask(self._run_script, name=self.name, alias=self.action_exec_id,
                                   parallel=self.parallel, sudo=self.sudo)
        task.parallel = self.parallel
        task.serial = not self.parallel
        return task

    def _run_script(self):
        try:
            self._execute_remote_command('mkdir %s' % self.remote_dir)

            # Copy script.
            output_put = self._put(self.script_local_path_abs,
                                   mirror_local_mode=False, mode=0744)
            if output_put.get('failed'):
                return output_put

            # Copy libs.
            if self.script_local_libs_path_abs and os.path.exists(self.script_local_libs_path_abs):
                output_put_libs = self._put(self.script_local_libs_path_abs)
                if output_put_libs.get('failed'):
                    return output_put_libs

            # Execute action.
            action_method = self._get_action_method()
            result = action_method()

            # Cleanup.
            cmd1 = self._get_command_string(cmd='rm', args=[self.remote_script])
            cmd2 = self._get_command_string(cmd='rm -rf', args=[self.remote_dir])
            self._execute_remote_command(cmd1)
            self._execute_remote_command(cmd2)
        except Exception:
            LOG.exception('Failed executing remote action.')
            result = self._get_error_result()
        return result

    def _get_command_string(self, cmd, args):
        """
        Escape the command arguments and form a command string.

        :type cmd: ``str``
        :type args: ``list``

        :rtype: ``str``
        """
        assert isinstance(args, (list, tuple))

        args = [pipes.quote(arg) for arg in args]
        args = ' '.join(args)
        result = '%s %s' % (cmd, args)
        return result

    def _execute_remote_command(self, command):
        action_method = sudo if self.sudo else run
        output = action_method(command, combine_stderr=False, pty=False, quiet=True)

        if output.failed:
            msg = 'Remote command %s failed.' % command
            LOG.error(msg)
            raise Exception(msg)

        LOG.debug('Remote command %s succeeded.', command)
        return True

    def _put(self, file_or_dir, mirror_local_mode=True, mode=None):
        output = put(file_or_dir, self.remote_dir, use_sudo=self.sudo,
                     mirror_local_mode=mirror_local_mode, mode=mode)

        result = {
            'succeeded': output.succeeded,
            'failed': output.failed
        }

        if output.failed:
            msg = 'Failed copying %s to %s on remote box' % (file_or_dir, self.remote_dir)
            LOG.error(msg)
            result['error'] = msg
        return result<|MERGE_RESOLUTION|>--- conflicted
+++ resolved
@@ -333,19 +333,8 @@
         return self._run
 
     def _run(self):
-<<<<<<< HEAD
-        with shell_env(**self.env_vars), settings(command_timeout=self.timeout, cwd=self.cwd):
-            output = run(self.command, combine_stderr=False, pty=False, quiet=True)
-        result = {
-            'stdout': output.stdout,
-            'stderr': output.stderr,
-            'return_code': output.return_code,
-            'succeeded': output.succeeded,
-            'failed': output.failed
-        }
-=======
         try:
-            with shell_env(**self.env_vars), settings(command_timeout=self.timeout):
+            with shell_env(**self.env_vars), settings(command_timeout=self.timeout, cwd=self.cwd):
                 output = run(self.command, combine_stderr=False, pty=False, quiet=True)
             result = {
                 'stdout': output.stdout,
@@ -357,7 +346,7 @@
         except Exception:
             LOG.exception('Failed executing remote action.')
             result = self._get_error_result()
->>>>>>> 1d699b57
+
         return jsonify.json_loads(result, FabricRemoteAction.KEYS_TO_TRANSFORM)
 
     def _sudo(self):
