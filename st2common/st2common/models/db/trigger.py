# Copyright 2020 The StackStorm Authors.
# Copyright 2019 Extreme Networks, Inc.
#
# Licensed under the Apache License, Version 2.0 (the "License");
# you may not use this file except in compliance with the License.
# You may obtain a copy of the License at
#
#     http://www.apache.org/licenses/LICENSE-2.0
#
# Unless required by applicable law or agreed to in writing, software
# distributed under the License is distributed on an "AS IS" BASIS,
# WITHOUT WARRANTIES OR CONDITIONS OF ANY KIND, either express or implied.
# See the License for the specific language governing permissions and
# limitations under the License.

from __future__ import absolute_import

import json
import hashlib

import mongoengine as me

from st2common.models.db import MongoDBAccess
from st2common.models.db import stormbase
from st2common.constants.types import ResourceType

__all__ = [
    "TriggerTypeDB",
    "TriggerDB",
    "TriggerInstanceDB",
]


class TriggerTypeDB(
    stormbase.StormBaseDB,
    stormbase.ContentPackResourceMixin,
    stormbase.UIDFieldMixin,
    stormbase.TagsMixin,
):
    """Description of a specific kind/type of a trigger. The
       (pack, name) tuple is expected uniquely identify a trigger in
       the namespace of all triggers provided by a specific trigger_source.
    Attribute:
        name - Trigger type name.
        pack - Name of the content pack this trigger belongs to.
        trigger_source: Source that owns this trigger type.
        payload_info: Meta information of the expected payload.
    """

    RESOURCE_TYPE = ResourceType.TRIGGER_TYPE
    UID_FIELDS = ["pack", "name"]

    ref = me.StringField(required=False)
    name = me.StringField(required=True)
    pack = me.StringField(required=True, unique_with="name")
    payload_schema = me.DictField()
    parameters_schema = me.DictField(default={})

    meta = {
        "indexes": (
            stormbase.ContentPackResourceMixin.get_indexes()
            + stormbase.TagsMixin.get_indexes()
            + stormbase.UIDFieldMixin.get_indexes()
        )
    }

    def __init__(self, *args, **values):
        super(TriggerTypeDB, self).__init__(*args, **values)
        self.ref = self.get_reference().ref
        # pylint: disable=no-member
        self.uid = self.get_uid()


class TriggerDB(
    stormbase.StormBaseDB, stormbase.ContentPackResourceMixin, stormbase.UIDFieldMixin
):
    """
    Attribute:
        name - Trigger name.
        pack - Name of the content pack this trigger belongs to.
        type - Reference to the TriggerType object.
        parameters - Trigger parameters.
    """

    RESOURCE_TYPE = ResourceType.TRIGGER
    UID_FIELDS = ["pack", "name"]

    ref = me.StringField(required=False)
    name = me.StringField(required=True)
    pack = me.StringField(required=True, unique_with="name")
    type = me.StringField()
    parameters = me.DictField()
    ref_count = me.IntField(default=0)

    meta = {
        "indexes": [
            {"fields": ["name"]},
            {"fields": ["type"]},
            {"fields": ["parameters"]},
        ]
        + stormbase.UIDFieldMixin.get_indexes()
    }

    def __init__(self, *args, **values):
        super(TriggerDB, self).__init__(*args, **values)
        self.ref = self.get_reference().ref
        self.uid = self.get_uid()

    def get_uid(self):
        # Note: Trigger is uniquely identified using name + pack + parameters attributes
        # pylint: disable=no-member
        uid = super(TriggerDB, self).get_uid()

        # Note: We sort the resulting JSON object so that the same dictionary always results
        # in the same hash
<<<<<<< HEAD
        parameters = getattr(self, 'parameters', {})
        # NOTE: We intentionally use json.dumps instead of json_encode here for backward
        # compatibility reasons.
=======
        parameters = getattr(self, "parameters", {})
>>>>>>> 7c8ecd7b
        parameters = json.dumps(parameters, sort_keys=True)
        parameters = hashlib.md5(parameters.encode()).hexdigest()

        uid = uid + self.UID_SEPARATOR + parameters
        return uid

    def has_valid_uid(self):
        parts = self.get_uid_parts()
        # Note: We add 1 for parameters field which is not part of self.UID_FIELDS
        return len(parts) == len(self.UID_FIELDS) + 1 + 1


class TriggerInstanceDB(stormbase.StormFoundationDB):
    """An instance or occurrence of a type of Trigger.
    Attribute:
        trigger: Reference to the Trigger object.
        payload (dict): payload specific to the occurrence.
        occurrence_time (datetime): time of occurrence of the trigger.
    """

    trigger = me.StringField()
    payload = stormbase.EscapedDictField()
    occurrence_time = me.DateTimeField()
    status = me.StringField(
        required=True, help_text="Processing status of TriggerInstance."
    )

    meta = {
        "indexes": [
            {"fields": ["occurrence_time"]},
            {"fields": ["trigger"]},
            {"fields": ["-occurrence_time", "trigger"]},
            {"fields": ["status"]},
        ]
    }


# specialized access objects
triggertype_access = MongoDBAccess(TriggerTypeDB)
trigger_access = MongoDBAccess(TriggerDB)
triggerinstance_access = MongoDBAccess(TriggerInstanceDB)

MODELS = [TriggerTypeDB, TriggerDB, TriggerInstanceDB]<|MERGE_RESOLUTION|>--- conflicted
+++ resolved
@@ -111,15 +111,9 @@
         # pylint: disable=no-member
         uid = super(TriggerDB, self).get_uid()
 
-        # Note: We sort the resulting JSON object so that the same dictionary always results
-        # in the same hash
-<<<<<<< HEAD
-        parameters = getattr(self, 'parameters', {})
         # NOTE: We intentionally use json.dumps instead of json_encode here for backward
         # compatibility reasons.
-=======
         parameters = getattr(self, "parameters", {})
->>>>>>> 7c8ecd7b
         parameters = json.dumps(parameters, sort_keys=True)
         parameters = hashlib.md5(parameters.encode()).hexdigest()
 
