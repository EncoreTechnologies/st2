# Copyright 2020 The StackStorm Authors.
# Copyright 2019 Extreme Networks, Inc.
#
# Licensed under the Apache License, Version 2.0 (the "License");
# you may not use this file except in compliance with the License.
# You may obtain a copy of the License at
#
#     http://www.apache.org/licenses/LICENSE-2.0
#
# Unless required by applicable law or agreed to in writing, software
# distributed under the License is distributed on an "AS IS" BASIS,
# WITHOUT WARRANTIES OR CONDITIONS OF ANY KIND, either express or implied.
# See the License for the specific language governing permissions and
# limitations under the License.

import six
import uuid
from six.moves.urllib import parse as urlparse  # pylint: disable=import-error
<<<<<<< HEAD
from six import iteritems
urljoin = urlparse.urljoin
=======
from six.moves import http_client
>>>>>>> 8fdb7dcc

from st2common import log as logging
from st2common.constants.auth import (
    HEADER_API_KEY_ATTRIBUTE_NAME,
    HEADER_ATTRIBUTE_NAME,
)
from st2common.constants.triggers import WEBHOOK_TRIGGER_TYPES
from st2common.models.api.trace import TraceContext
from st2common.models.api.trigger import TriggerAPI
from st2common.models.db.webhook import WebhookDB
import st2common.services.triggers as trigger_service
from st2common.rbac.types import PermissionType
from st2common.rbac.backends import get_rbac_backend
from st2common.services.triggerwatcher import TriggerWatcher
from st2common.services.trigger_dispatcher import TriggerDispatcherService
from st2common.router import abort
from st2common.router import Response
from st2common.util.jsonify import get_json_type_for_python_value

LOG = logging.getLogger(__name__)

TRACE_TAG_HEADER = "St2-Trace-Tag"


class HooksHolder(object):
    """
    Maintains a hook to TriggerDB mapping.
    """

    def __init__(self):
        self._triggers_by_hook = {}

    def __contains__(self, key):
        return key in self._triggers_by_hook

    def add_hook(self, hook, trigger):
        if hook not in self._triggers_by_hook:
            self._triggers_by_hook[hook] = []
        self._triggers_by_hook[hook].append(trigger)

    def remove_hook(self, hook, trigger):
        if hook not in self._triggers_by_hook:
            return False
        remove_index = -1
        for idx, item in enumerate(self._triggers_by_hook[hook]):
            if item["id"] == trigger["id"]:
                remove_index = idx
                break
        if remove_index < 0:
            return False
        self._triggers_by_hook[hook].pop(remove_index)
        if not self._triggers_by_hook[hook]:
            del self._triggers_by_hook[hook]
        return True

    def get_triggers_for_hook(self, hook):
        return self._triggers_by_hook.get(hook, [])

    def get_all(self):
        triggers = []
        for values in six.itervalues(self._triggers_by_hook):
            triggers.extend(values)
        return triggers


class WebhooksController(object):
    def __init__(self, *args, **kwargs):
        self._hooks = HooksHolder()
        self._base_url = "/webhooks/"
        self._trigger_types = list(WEBHOOK_TRIGGER_TYPES.keys())

        self._trigger_dispatcher_service = TriggerDispatcherService(LOG)
        queue_suffix = self.__class__.__name__
        self._trigger_watcher = TriggerWatcher(
            create_handler=self._handle_create_trigger,
            update_handler=self._handle_update_trigger,
            delete_handler=self._handle_delete_trigger,
            trigger_types=self._trigger_types,
            queue_suffix=queue_suffix,
            exclusive=True,
        )
        self._trigger_watcher.start()
        self._register_webhook_trigger_types()

    def get_all(self):
        # Return only the hooks known by this controller.
        return self._hooks.get_all()

    def get_one(self, url, requester_user):
        triggers = self._hooks.get_triggers_for_hook(url)

        if not triggers:
            abort(http_client.NOT_FOUND)
            return

        permission_type = PermissionType.WEBHOOK_VIEW
        rbac_utils = get_rbac_backend().get_utils_class()
        rbac_utils.assert_user_has_resource_db_permission(
            user_db=requester_user,
            resource_db=WebhookDB(name=url),
            permission_type=permission_type,
        )

        # For demonstration purpose return 1st
        return triggers[0]

    def post(self, hook, webhook_body_api, headers, requester_user):
        body = webhook_body_api.data

        permission_type = PermissionType.WEBHOOK_SEND
        rbac_utils = get_rbac_backend().get_utils_class()
        rbac_utils.assert_user_has_resource_db_permission(
            user_db=requester_user,
            resource_db=WebhookDB(name=hook),
            permission_type=permission_type,
        )

        headers = self._get_headers_as_dict(headers)
        headers = self._filter_authentication_headers(headers)

        # If webhook contains a trace-tag use that else create create a unique trace-tag.
        trace_context = self._create_trace_context(
            trace_tag=headers.pop(TRACE_TAG_HEADER, None), hook=hook
        )

        if hook == "st2" or hook == "st2/":
            # When using st2 or system webhook, body needs to always be a dict
            if not isinstance(body, dict):
                type_string = get_json_type_for_python_value(body)
                msg = "Webhook body needs to be an object, got: %s" % (type_string)
                raise ValueError(msg)

            trigger = body.get("trigger", None)
            payload = body.get("payload", None)

            if not trigger:
                msg = "Trigger not specified."
                return abort(http_client.BAD_REQUEST, msg)

            self._trigger_dispatcher_service.dispatch_with_context(
                trigger=trigger,
                payload=payload,
                trace_context=trace_context,
                throw_on_validation_error=True,
            )
        else:
            if not self._is_valid_hook(hook):
                self._log_request("Invalid hook.", headers, body)
                msg = "Webhook %s not registered with st2" % hook
                return abort(http_client.NOT_FOUND, msg)

            triggers = self._hooks.get_triggers_for_hook(hook)
            payload = {}

<<<<<<< HEAD
            payload['headers'] = headers
            payload['headers_lower'] = dict((k.lower(), v) for k, v in iteritems(headers))
            payload['body'] = body
=======
            payload["headers"] = headers
            payload["body"] = body
>>>>>>> 8fdb7dcc

            # Dispatch trigger instance for each of the trigger found
            for trigger_dict in triggers:
                # TODO: Instead of dispatching the whole dict we should just
                # dispatch TriggerDB.ref or similar
                self._trigger_dispatcher_service.dispatch_with_context(
                    trigger=trigger_dict,
                    payload=payload,
                    trace_context=trace_context,
                    throw_on_validation_error=True,
                )

        # NOTE: For url encoded request bodies, values will be bytes instead of unicode and this
        # doesn't work with orjson so we first need to "cast" all the values from bytes to unicode

        return Response(json=body, status=http_client.ACCEPTED)

    def _is_valid_hook(self, hook):
        # TODO: Validate hook payload with payload_schema.
        return hook in self._hooks

    def _register_webhook_trigger_types(self):
        for trigger_type in WEBHOOK_TRIGGER_TYPES.values():
            trigger_service.create_trigger_type_db(trigger_type)

    def _create_trace_context(self, trace_tag, hook):
        # if no trace_tag then create a unique one
        if not trace_tag:
            trace_tag = "webhook-%s-%s" % (hook, uuid.uuid4().hex)
        return TraceContext(trace_tag=trace_tag)

    def add_trigger(self, trigger):
        # NOTE: trigger is a dictionary
        # Note: Permission checking for creating and deleting a webhook is done during rule
        # creation
        url = self._get_normalized_url(trigger)
        LOG.info("Listening to endpoint: %s", urlparse.urljoin(self._base_url, url))
        self._hooks.add_hook(url, trigger)

    def update_trigger(self, trigger):
        pass

    def remove_trigger(self, trigger):
        # Note: Permission checking for creating and deleting a webhook is done during rule
        # creation
        url = self._get_normalized_url(trigger)

        removed = self._hooks.remove_hook(url, trigger)
        if removed:
            LOG.info(
                "Stop listening to endpoint: %s", urlparse.urljoin(self._base_url, url)
            )

    def _get_normalized_url(self, trigger):
        """
        remove the trailing and leading / so that the hook url and those coming
        from trigger parameters end up being the same.
        """
        return trigger["parameters"]["url"].strip("/")

    def _get_headers_as_dict(self, headers):
        headers_dict = {}
        for key, value in headers.items():
            headers_dict[key] = value
        return headers_dict

    def _filter_authentication_headers(self, headers):
        auth_headers = [HEADER_API_KEY_ATTRIBUTE_NAME, HEADER_ATTRIBUTE_NAME, "Cookie"]
        return {key: value for key, value in headers.items() if key not in auth_headers}

    def _log_request(self, msg, headers, body, log_method=LOG.debug):
        headers = self._get_headers_as_dict(headers)
        body = str(body)
        log_method("%s\n\trequest.header: %s.\n\trequest.body: %s.", msg, headers, body)

    ##############################################
    # Event handler methods for the trigger events
    ##############################################

    def _handle_create_trigger(self, trigger):
        LOG.debug('Calling "add_trigger" method (trigger.type=%s)' % (trigger.type))
        trigger = self._sanitize_trigger(trigger=trigger)
        self.add_trigger(trigger=trigger)

    def _handle_update_trigger(self, trigger):
        LOG.debug('Calling "update_trigger" method (trigger.type=%s)' % (trigger.type))
        trigger = self._sanitize_trigger(trigger=trigger)
        self.update_trigger(trigger=trigger)

    def _handle_delete_trigger(self, trigger):
        LOG.debug('Calling "remove_trigger" method (trigger.type=%s)' % (trigger.type))
        trigger = self._sanitize_trigger(trigger=trigger)
        self.remove_trigger(trigger=trigger)

    def _sanitize_trigger(self, trigger):
        sanitized = TriggerAPI.from_model(trigger).to_dict()
        return sanitized


webhooks_controller = WebhooksController()<|MERGE_RESOLUTION|>--- conflicted
+++ resolved
@@ -16,12 +16,7 @@
 import six
 import uuid
 from six.moves.urllib import parse as urlparse  # pylint: disable=import-error
-<<<<<<< HEAD
-from six import iteritems
-urljoin = urlparse.urljoin
-=======
 from six.moves import http_client
->>>>>>> 8fdb7dcc
 
 from st2common import log as logging
 from st2common.constants.auth import (
@@ -176,14 +171,9 @@
             triggers = self._hooks.get_triggers_for_hook(hook)
             payload = {}
 
-<<<<<<< HEAD
-            payload['headers'] = headers
-            payload['headers_lower'] = dict((k.lower(), v) for k, v in iteritems(headers))
-            payload['body'] = body
-=======
             payload["headers"] = headers
+            payload["headers_lower"] = dict((k.lower(), v) for k, v in headers.items())
             payload["body"] = body
->>>>>>> 8fdb7dcc
 
             # Dispatch trigger instance for each of the trigger found
             for trigger_dict in triggers:
