--- conflicted
+++ resolved
@@ -39,18 +39,15 @@
         'sort': ['ref']
     }
 
-<<<<<<< HEAD
+    # Nested controllers
+    views = PackViewsController()
+
     @request_user_has_permission(permission_type=PermissionType.PACK_VIEW)
     @jsexpose()
     def get_all(self, **kwargs):
         return super(PacksController, self)._get_all(**kwargs)
 
     @request_user_has_resource_permission(permission_type=PermissionType.PACK_VIEW)
-=======
-    # Nested controllers
-    views = PackViewsController()
-
->>>>>>> 82b7a531
     @jsexpose(arg_types=[str])
     def get_one(self, name_or_id):
         return self._get_one_by_name_or_id(name_or_id=name_or_id)