--- conflicted
+++ resolved
@@ -248,14 +248,10 @@
   "ST2_DATABASE__CONNECTION_TIMEOUT",
   "ST2_DATABASE__USERNAME",
   "ST2_DATABASE__PASSWORD",
-<<<<<<< HEAD
-  # Use these to override Redis connection details
-=======
   # Use these to override RabbitMQ connection details
   "ST2_MESSAGING__URL",
   "ST2_MESSAGING__PREFIX", # Tests will modify this to be "{prefix}{ST2TESTS_PARALLEL_SLOT}"
-  # Use these to override the redis host and port
->>>>>>> 96eef0ef
+  # Use these to override Redis connection details
   "ST2TESTS_REDIS_HOST",
   "ST2TESTS_REDIS_PORT",
   # "ST2_COORDINATION__URL", # Tests will override this with one of:
